/**
 * Licensed to the Apache Software Foundation (ASF) under one
 * or more contributor license agreements.  See the NOTICE file
 * distributed with this work for additional information
 * regarding copyright ownership.  The ASF licenses this file
 * to you under the Apache License, Version 2.0 (the
 * "License"); you may not use this file except in compliance
 * with the License.  You may obtain a copy of the License at
 *
 *     http://www.apache.org/licenses/LICENSE-2.0
 *
 * Unless required by applicable law or agreed to in writing, software
 * distributed under the License is distributed on an "AS IS" BASIS,
 * WITHOUT WARRANTIES OR CONDITIONS OF ANY KIND, either express or implied.
 * See the License for the specific language governing permissions and
 * limitations under the License.
 */

package org.apache.hadoop.util;

import org.apache.hadoop.io.erasurecode.ErasureCodeNative;
import org.apache.hadoop.conf.Configuration;
import org.apache.hadoop.crypto.OpensslCipher;
import org.apache.hadoop.io.compress.Lz4Codec;
import org.apache.hadoop.io.compress.SnappyCodec;
import org.apache.hadoop.io.compress.bzip2.Bzip2Factory;
import org.apache.hadoop.io.compress.zlib.ZlibFactory;
import org.apache.hadoop.classification.InterfaceAudience;
import org.apache.hadoop.classification.InterfaceStability;
import org.slf4j.Logger;
import org.slf4j.LoggerFactory;

import java.io.IOException;

@InterfaceAudience.Private
@InterfaceStability.Unstable
public class NativeLibraryChecker {
  public static final Logger LOG =
      LoggerFactory.getLogger(NativeLibraryChecker.class);

  /**
   * A tool to test native library availability, 
   */
  public static void main(String[] args) {
    String usage = "NativeLibraryChecker [-a|-h]\n"
        + "  -a  use -a to check all libraries are available\n"
        + "      by default just check hadoop library (and\n"
        + "      winutils.exe on Windows OS) is available\n"
        + "      exit with error code 1 if check failed\n"
        + "  -h  print this message\n";
    if (args.length > 1 ||
        (args.length == 1 &&
            !(args[0].equals("-a") || args[0].equals("-h")))) {
      System.err.println(usage);
      ExitUtil.terminate(1);
    }
    boolean checkAll = false;
    if (args.length == 1) {
      if (args[0].equals("-h")) {
        System.out.println(usage);
        return;
      }
      checkAll = true;
    }
    Configuration conf = new Configuration();
    boolean nativeHadoopLoaded = NativeCodeLoader.isNativeCodeLoaded();
    boolean zlibLoaded = false;
    boolean snappyLoaded = false;
    boolean isalLoaded = false;
    // lz4 is linked within libhadoop
    boolean lz4Loaded = nativeHadoopLoaded;
    boolean bzip2Loaded = Bzip2Factory.isNativeBzip2Loaded(conf);
    boolean openSslLoaded = false;
    boolean winutilsExists = false;

    String openSslDetail = "";
    String hadoopLibraryName = "";
    String zlibLibraryName = "";
    String snappyLibraryName = "";
    String isalDetail = "";
    String lz4LibraryName = "";
    String bzip2LibraryName = "";
    String winutilsPath = null;

    if (nativeHadoopLoaded) {
      hadoopLibraryName = NativeCodeLoader.getLibraryName();
      zlibLoaded = ZlibFactory.isNativeZlibLoaded(conf);
      if (zlibLoaded) {
        zlibLibraryName = ZlibFactory.getLibraryName();
      }

      snappyLoaded = NativeCodeLoader.buildSupportsSnappy() &&
          SnappyCodec.isNativeCodeLoaded();
      if (snappyLoaded && NativeCodeLoader.buildSupportsSnappy()) {
        snappyLibraryName = SnappyCodec.getLibraryName();
      }
<<<<<<< HEAD
      if (OpensslCipher.getLoadingFailureReason() != null) {
        openSslDetail = OpensslCipher.getLoadingFailureReason();
        openSslLoaded = false;
      } else {
        openSslDetail = OpensslCipher.getLibraryName();
        openSslLoaded = true;
      }
=======

      isalDetail = ErasureCodeNative.getLoadingFailureReason();
      if (isalDetail != null) {
        isalLoaded = false;
      } else {
        isalDetail = ErasureCodeNative.getLibraryName();
        isalLoaded = true;
      }


>>>>>>> 21471bb1
      if (lz4Loaded) {
        lz4LibraryName = Lz4Codec.getLibraryName();
      }
      if (bzip2Loaded) {
        bzip2LibraryName = Bzip2Factory.getLibraryName(conf);
      }
    }

<<<<<<< HEAD
    // winutils.exe is required on Windows
    winutilsPath = Shell.getWinUtilsPath();
    if (winutilsPath != null) {
      winutilsExists = true;
    } else {
      winutilsPath = "";
    }

=======
    /*
    if (Shell.WINDOWS) {
      // winutils.exe is required on Windows
      try {
        winutilsPath = Shell.getWinUtilsFile().getCanonicalPath();
        winutilsExists = true;
      } catch (IOException e) {
        LOG.debug("No Winutils: ", e);
        winutilsPath = e.getMessage();
        winutilsExists = false;
      }
      System.out.printf("winutils: %b %s%n", winutilsExists, winutilsPath);
    }
    */
 
>>>>>>> 21471bb1
    System.out.println("Native library checking:");
    System.out.printf("hadoop:  %b %s%n", nativeHadoopLoaded, hadoopLibraryName);
    System.out.printf("zlib:    %b %s%n", zlibLoaded, zlibLibraryName);
    System.out.printf("snappy:  %b %s%n", snappyLoaded, snappyLibraryName);
    System.out.printf("lz4:     %b %s%n", lz4Loaded, lz4LibraryName);
    System.out.printf("bzip2:   %b %s%n", bzip2Loaded, bzip2LibraryName);
    System.out.printf("openssl: %b %s%n", openSslLoaded, openSslDetail);
<<<<<<< HEAD
=======
    System.out.printf("ISA-L:   %b %s%n", isalLoaded, isalDetail);

>>>>>>> 21471bb1
    if (Shell.WINDOWS) {
      System.out.printf("winutils: %b %s%n", winutilsExists, winutilsPath);
    }

    if ((!nativeHadoopLoaded) || (Shell.WINDOWS && (!winutilsExists)) ||
        (checkAll && !(zlibLoaded && snappyLoaded && lz4Loaded && bzip2Loaded))) {
      // return 1 to indicated check failed
      ExitUtil.terminate(1);
    }
  }
}<|MERGE_RESOLUTION|>--- conflicted
+++ resolved
@@ -88,13 +88,11 @@
       if (zlibLoaded) {
         zlibLibraryName = ZlibFactory.getLibraryName();
       }
-
       snappyLoaded = NativeCodeLoader.buildSupportsSnappy() &&
           SnappyCodec.isNativeCodeLoaded();
       if (snappyLoaded && NativeCodeLoader.buildSupportsSnappy()) {
         snappyLibraryName = SnappyCodec.getLibraryName();
       }
-<<<<<<< HEAD
       if (OpensslCipher.getLoadingFailureReason() != null) {
         openSslDetail = OpensslCipher.getLoadingFailureReason();
         openSslLoaded = false;
@@ -102,7 +100,6 @@
         openSslDetail = OpensslCipher.getLibraryName();
         openSslLoaded = true;
       }
-=======
 
       isalDetail = ErasureCodeNative.getLoadingFailureReason();
       if (isalDetail != null) {
@@ -112,8 +109,6 @@
         isalLoaded = true;
       }
 
-
->>>>>>> 21471bb1
       if (lz4Loaded) {
         lz4LibraryName = Lz4Codec.getLibraryName();
       }
@@ -122,7 +117,6 @@
       }
     }
 
-<<<<<<< HEAD
     // winutils.exe is required on Windows
     winutilsPath = Shell.getWinUtilsPath();
     if (winutilsPath != null) {
@@ -131,23 +125,6 @@
       winutilsPath = "";
     }
 
-=======
-    /*
-    if (Shell.WINDOWS) {
-      // winutils.exe is required on Windows
-      try {
-        winutilsPath = Shell.getWinUtilsFile().getCanonicalPath();
-        winutilsExists = true;
-      } catch (IOException e) {
-        LOG.debug("No Winutils: ", e);
-        winutilsPath = e.getMessage();
-        winutilsExists = false;
-      }
-      System.out.printf("winutils: %b %s%n", winutilsExists, winutilsPath);
-    }
-    */
- 
->>>>>>> 21471bb1
     System.out.println("Native library checking:");
     System.out.printf("hadoop:  %b %s%n", nativeHadoopLoaded, hadoopLibraryName);
     System.out.printf("zlib:    %b %s%n", zlibLoaded, zlibLibraryName);
@@ -155,11 +132,8 @@
     System.out.printf("lz4:     %b %s%n", lz4Loaded, lz4LibraryName);
     System.out.printf("bzip2:   %b %s%n", bzip2Loaded, bzip2LibraryName);
     System.out.printf("openssl: %b %s%n", openSslLoaded, openSslDetail);
-<<<<<<< HEAD
-=======
     System.out.printf("ISA-L:   %b %s%n", isalLoaded, isalDetail);
 
->>>>>>> 21471bb1
     if (Shell.WINDOWS) {
       System.out.printf("winutils: %b %s%n", winutilsExists, winutilsPath);
     }
