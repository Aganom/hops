/*
 * Copyright (C) 2015 hops.io.
 *
 * Licensed under the Apache License, Version 2.0 (the "License");
 * you may not use this file except in compliance with the License.
 * You may obtain a copy of the License at
 *
 *      http://www.apache.org/licenses/LICENSE-2.0
 *
 * Unless required by applicable law or agreed to in writing, software
 * distributed under the License is distributed on an "AS IS" BASIS,
 * WITHOUT WARRANTIES OR CONDITIONS OF ANY KIND, either express or implied.
 * See the License for the specific language governing permissions and
 * limitations under the License.
 */
package org.apache.hadoop.yarn.server.resourcemanager;

import java.util.ArrayList;
import java.util.List;
import java.util.Set;
import java.util.TreeSet;
import java.util.concurrent.ArrayBlockingQueue;
import java.util.concurrent.BlockingQueue;
import org.apache.commons.logging.Log;
import org.apache.commons.logging.LogFactory;
import org.apache.hadoop.yarn.api.records.ApplicationId;
import org.apache.hadoop.yarn.conf.YarnConfiguration;
import org.apache.hadoop.yarn.util.ConverterUtils;

/**
 *
 * @author sri
 */
public class NdbRtStreamingReceiver {

  //TODO make the queue size configurable
  public static BlockingQueue<StreamingRTComps> blockingRTQueue
          = new ArrayBlockingQueue<StreamingRTComps>(100000);

  private static final Log LOG = LogFactory.getLog(NdbRtStreamingReceiver.class);
  private Set<org.apache.hadoop.yarn.api.records.ContainerId> containersToCleanSet
          = null;
  private List<org.apache.hadoop.yarn.api.records.ApplicationId> finishedAppList
          = null;
  private String containerId = null;
  private String applicationId = null;
  private String nodeId = null;
  private boolean nextHeartbeat = false;
  private int finishedAppPendingId = 0;
  private int cidToCleanPendingId = 0;
  private int nextHBPendingId = 0;
  private String containerIdToCleanrmnodeid = null;
  private String finishedApplicationrmnodeid = null;

  NdbRtStreamingReceiver() {
  }

  public void setContainerId(String containerId) {
    this.containerId = containerId;
  }

  public void setFinishedAppPendingId(int finishedAppPendingId) {
    this.finishedAppPendingId = finishedAppPendingId;
  }

  public void setCidToCleanPendingId(int cidToCleanPendingId) {
    this.cidToCleanPendingId = cidToCleanPendingId;
  }

  public void setNextHBPendingId(int nextHBPendingId) {
    this.nextHBPendingId = nextHBPendingId;

  }

  public void setContainerIdToClenrmnodeid(String rmnodeid) {
    this.containerIdToCleanrmnodeid = rmnodeid;
  }

  public void buildContainersToClean() {
    containersToCleanSet
            = new TreeSet<org.apache.hadoop.yarn.api.records.ContainerId>();
  }

  public void AddContainersToClean() {
    org.apache.hadoop.yarn.api.records.ContainerId addContainerId
            = ConverterUtils.toContainerId(containerId);
    containersToCleanSet.add(addContainerId);
  }

  public void buildFinishedApplications() {
    finishedAppList = new ArrayList<ApplicationId>();
  }

  public void setApplicationIdrmnodeid(String rmnodeid) {
    this.finishedApplicationrmnodeid = rmnodeid;
  }

  public void setApplicationId(String applicationId) {
    this.applicationId = applicationId;
  }

  public void AddFinishedApplications() {
    ApplicationId appId = ConverterUtils.toApplicationId(applicationId);
    finishedAppList.add(appId);
    LOG.debug("finishedapplications appid : " + appId + " pending id : "
            + finishedAppPendingId + " rmnode node : "
            + finishedApplicationrmnodeid);

  }

  public void setNodeId(String nodeId) {
    this.nodeId = nodeId;
  }

  public void setNextHeartbeat(boolean nextHeartbeat) {
    this.nextHeartbeat = nextHeartbeat;
  }

  //This will be called by c++ shared library, libhopsndbevent.so
  public void onEventMethod() throws InterruptedException {
    StreamingRTComps streamingRTComps = new StreamingRTComps(
            containersToCleanSet, finishedAppList, nodeId, nextHeartbeat);
    blockingRTQueue.put(streamingRTComps);
  }

  // this two methods are using for multi-thread version from c++ library
  StreamingRTComps buildStreamingRTComps() {
    return new StreamingRTComps(containersToCleanSet, finishedAppList, nodeId,
            nextHeartbeat);
  }

  public void onEventMethodMultiThread(StreamingRTComps streamingRTComps) throws
          InterruptedException {
    blockingRTQueue.put(streamingRTComps);
  }
<<<<<<< HEAD

=======
  
>>>>>>> 77b50fac
  public void resetObjects() {
    containersToCleanSet = null;
    finishedAppList = null;
    nodeId = null;
    nextHeartbeat = false;

  }
}<|MERGE_RESOLUTION|>--- conflicted
+++ resolved
@@ -133,11 +133,7 @@
           InterruptedException {
     blockingRTQueue.put(streamingRTComps);
   }
-<<<<<<< HEAD
-
-=======
   
->>>>>>> 77b50fac
   public void resetObjects() {
     containersToCleanSet = null;
     finishedAppList = null;
