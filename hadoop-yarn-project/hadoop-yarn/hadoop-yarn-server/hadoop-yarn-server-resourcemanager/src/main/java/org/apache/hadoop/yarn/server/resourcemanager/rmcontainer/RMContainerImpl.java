/**
 * Licensed to the Apache Software Foundation (ASF) under one or more
 * contributor license agreements. See the NOTICE file distributed with this
 * work for additional information regarding copyright ownership. The ASF
 * licenses this file to you under the Apache License, Version 2.0 (the
 * "License"); you may not use this file except in compliance with the License.
 * You may obtain a copy of the License at
 *
 * http://www.apache.org/licenses/LICENSE-2.0
 *
 * Unless required by applicable law or agreed to in writing, software
 * distributed under the License is distributed on an "AS IS" BASIS, WITHOUT
 * WARRANTIES OR CONDITIONS OF ANY KIND, either express or implied. See the
 * License for the specific language governing permissions and limitations under
 * the License.
 */
package org.apache.hadoop.yarn.server.resourcemanager.rmcontainer;

import io.hops.ha.common.TransactionState;
import io.hops.ha.common.TransactionStateImpl;
import io.hops.metadata.yarn.entity.RMContainer;
import org.apache.commons.logging.Log;
import org.apache.commons.logging.LogFactory;
import org.apache.hadoop.yarn.api.records.ApplicationAttemptId;
import org.apache.hadoop.yarn.api.records.Container;
import org.apache.hadoop.yarn.api.records.ContainerId;
import org.apache.hadoop.yarn.api.records.ContainerReport;
import org.apache.hadoop.yarn.api.records.ContainerState;
import org.apache.hadoop.yarn.api.records.ContainerStatus;
import org.apache.hadoop.yarn.api.records.NodeId;
import org.apache.hadoop.yarn.api.records.Priority;
import org.apache.hadoop.yarn.api.records.Resource;
import org.apache.hadoop.yarn.api.records.ResourceRequest;
import org.apache.hadoop.yarn.event.EventHandler;
import org.apache.hadoop.yarn.server.resourcemanager.RMContext;
import org.apache.hadoop.yarn.server.resourcemanager.rmapp.attempt.event.RMAppAttemptContainerAcquiredEvent;
import org.apache.hadoop.yarn.server.resourcemanager.rmapp.attempt.event.RMAppAttemptContainerAllocatedEvent;
import org.apache.hadoop.yarn.server.resourcemanager.rmapp.attempt.event.RMAppAttemptContainerFinishedEvent;
import org.apache.hadoop.yarn.server.resourcemanager.rmnode.RMNodeCleanContainerEvent;
import org.apache.hadoop.yarn.state.InvalidStateTransitonException;
import org.apache.hadoop.yarn.state.SingleArcTransition;
import org.apache.hadoop.yarn.state.StateMachine;
import org.apache.hadoop.yarn.state.StateMachineFactory;
import org.apache.hadoop.yarn.util.ConverterUtils;
import org.apache.hadoop.yarn.webapp.util.WebAppUtils;

import java.util.EnumSet;
import java.util.List;
import java.util.Map;
import java.util.concurrent.locks.ReentrantReadWriteLock;
import java.util.concurrent.locks.ReentrantReadWriteLock.ReadLock;
import java.util.concurrent.locks.ReentrantReadWriteLock.WriteLock;
import org.apache.hadoop.yarn.event.AsyncDispatcher;

@SuppressWarnings({"unchecked", "rawtypes"})
public class RMContainerImpl implements
    org.apache.hadoop.yarn.server.resourcemanager.rmcontainer.RMContainer {

  private static final Log LOG = LogFactory.getLog(RMContainerImpl.class);

  private static final StateMachineFactory<RMContainerImpl, RMContainerState, RMContainerEventType, RMContainerEvent>
      stateMachineFactory =
      new StateMachineFactory<RMContainerImpl, RMContainerState, RMContainerEventType, RMContainerEvent>(
          RMContainerState.NEW)
          // Transitions from NEW state
          .addTransition(RMContainerState.NEW, RMContainerState.ALLOCATED,
              RMContainerEventType.START, new ContainerStartedTransition())
          .addTransition(RMContainerState.NEW, RMContainerState.KILLED,
              RMContainerEventType.KILL).addTransition(RMContainerState.NEW,
          RMContainerState.RESERVED, RMContainerEventType.RESERVED,
          new ContainerReservedTransition())
          // Transitions from RESERVED state
          .addTransition(RMContainerState.RESERVED, RMContainerState.RESERVED,
              RMContainerEventType.RESERVED, new ContainerReservedTransition())
          .addTransition(RMContainerState.RESERVED, RMContainerState.ALLOCATED,
              RMContainerEventType.START,
              new ContainerStartedTransition()).addTransition(
          RMContainerState.RESERVED, RMContainerState.KILLED,
          RMContainerEventType.KILL) // nothing to do
          .addTransition(RMContainerState.RESERVED, RMContainerState.RELEASED,
              RMContainerEventType.RELEASED) // nothing to do

              // Transitions from ALLOCATED state
          .addTransition(RMContainerState.ALLOCATED, RMContainerState.ACQUIRED,
              RMContainerEventType.ACQUIRED, new AcquiredTransition())
          .addTransition(RMContainerState.ALLOCATED, RMContainerState.EXPIRED,
              RMContainerEventType.EXPIRE,
              new FinishedTransition()).addTransition(
          RMContainerState.ALLOCATED, RMContainerState.KILLED,
          RMContainerEventType.KILL, new FinishedTransition())
          // Transitions from ACQUIRED state
          .addTransition(RMContainerState.ACQUIRED, RMContainerState.RUNNING,
              RMContainerEventType.LAUNCHED, new LaunchedTransition())
          .addTransition(RMContainerState.ACQUIRED, RMContainerState.COMPLETED,
              RMContainerEventType.FINISHED,
              new ContainerFinishedAtAcquiredState())
          .addTransition(RMContainerState.ACQUIRED, RMContainerState.RELEASED,
              RMContainerEventType.RELEASED, new KillTransition())
          .addTransition(RMContainerState.ACQUIRED, RMContainerState.EXPIRED,
              RMContainerEventType.EXPIRE, new KillTransition()).addTransition(
          RMContainerState.ACQUIRED, RMContainerState.KILLED,
          RMContainerEventType.KILL, new KillTransition())
          // Transitions from RUNNING state
          .addTransition(RMContainerState.RUNNING, RMContainerState.COMPLETED,
              RMContainerEventType.FINISHED, new FinishedTransition())
          .addTransition(RMContainerState.RUNNING, RMContainerState.KILLED,
              RMContainerEventType.KILL, new KillTransition())
          .addTransition(RMContainerState.RUNNING, RMContainerState.RELEASED,
              RMContainerEventType.RELEASED,
              new KillTransition()).addTransition(RMContainerState.RUNNING,
          RMContainerState.RUNNING, RMContainerEventType.EXPIRE)
          // Transitions from COMPLETED state
          .addTransition(RMContainerState.COMPLETED, RMContainerState.COMPLETED,
              EnumSet.of(RMContainerEventType.EXPIRE,
                  RMContainerEventType.RELEASED, RMContainerEventType.KILL))
              // Transitions from EXPIRED state
          .addTransition(RMContainerState.EXPIRED, RMContainerState.EXPIRED,
              EnumSet
                  .of(RMContainerEventType.RELEASED, RMContainerEventType.KILL))
              // Transitions from RELEASED state
          .addTransition(RMContainerState.RELEASED, RMContainerState.RELEASED,
              EnumSet.of(RMContainerEventType.EXPIRE,
                  RMContainerEventType.RELEASED, RMContainerEventType.KILL,
                  RMContainerEventType.FINISHED))
              // Transitions from KILLED state
          .addTransition(RMContainerState.KILLED, RMContainerState.KILLED,
              EnumSet.of(RMContainerEventType.EXPIRE,
                  RMContainerEventType.RELEASED, RMContainerEventType.KILL,
                  RMContainerEventType.FINISHED))
              // create the topology tables
          .installTopology();

  private final StateMachine<RMContainerState, RMContainerEventType, RMContainerEvent>
      stateMachine; //recovered
  private final ReadLock readLock; //recovered
  private final WriteLock writeLock;//recovered
  private final ContainerId containerId;//recovered
  private final ApplicationAttemptId appAttemptId;//recovered
  private final NodeId nodeId;//recovered
  private final Container container;//recovered
  private final RMContext rmContext;//recovered
  private final EventHandler eventHandler;//recovered
  private final ContainerAllocationExpirer containerAllocationExpirer;
      //recovered
  private final String user;//recovered

  private Resource reservedResource;//recoverd
  private NodeId reservedNode;//recovered
  private Priority reservedPriority;//recovered
  private long startTime;//recovered
  private long finishTime;//recovered
  private ContainerStatus finishedStatus;//recovered
<<<<<<< HEAD
  private boolean isAMContainer;
=======
  private List<ResourceRequest> resourceRequests;
>>>>>>> 4ef317d5

  public RMContainerImpl(Container container, ApplicationAttemptId appAttemptId,
      NodeId nodeId, String user, RMContext rmContext,
      TransactionState transactionState) {
    this.stateMachine = stateMachineFactory.make(this);
    this.containerId = container.getId();
    this.nodeId = nodeId;
    this.container = container;
    this.appAttemptId = appAttemptId;
    this.user = user;
    this.startTime = System.currentTimeMillis();
    this.rmContext = rmContext;
    this.eventHandler = rmContext.getDispatcher().getEventHandler();
    this.containerAllocationExpirer = rmContext.getContainerAllocationExpirer();
<<<<<<< HEAD
    this.isAMContainer = false;
=======
    this.resourceRequests = null;
>>>>>>> 4ef317d5

    ReentrantReadWriteLock lock = new ReentrantReadWriteLock();
    this.readLock = lock.readLock();
    this.writeLock = lock.writeLock();

    rmContext.getRMApplicationHistoryWriter()
        .containerStarted(this, transactionState);
  }

  //TORECOVER OPT change to implement recoverable
  @Override
  public void recover(RMContainer hopRMContainer,
          List<org.apache.hadoop.yarn.api.records.ResourceRequest>
                  resourceRequest) {
    LOG.debug("recovering container " + hopRMContainer.getContainerIdID() + 
            " in state "+ hopRMContainer.getState());
    this.startTime = hopRMContainer.getStarttime();
    this.stateMachine.setCurrentState(RMContainerState.valueOf(hopRMContainer.
        getState()));
    this.finishTime = hopRMContainer.getFinishtime();

    if (getState().equals(RMContainerState.ACQUIRED)) {
      this.containerAllocationExpirer.register(containerId);
    }
    if (hopRMContainer.getReservedNodeIdID() != null) {
      this.reservedNode = NodeId.newInstance(hopRMContainer.
              getReservedNodeHost(),
              hopRMContainer.getReservedNodePort());
      this.reservedResource = Resource.newInstance(hopRMContainer.
              getReservedMemory(),
              hopRMContainer.getReservedVCores());
      this.reservedPriority = Priority.newInstance(hopRMContainer.
              getReservedPriorityID());
    }
    if (hopRMContainer.getFinishedStatusState() != null) {
      this.finishedStatus = ContainerStatus.newInstance(containerId,
          ContainerState.valueOf(hopRMContainer.getFinishedStatusState()), user,
          hopRMContainer.getExitStatus());
    }
    this.resourceRequests=resourceRequest; 
  }

  @Override
  public ContainerId getContainerId() {
    return this.containerId;
  }

  @Override
  public ApplicationAttemptId getApplicationAttemptId() {
    return this.appAttemptId;
  }

  @Override
  public Container getContainer() {
    return this.container;
  }

  @Override
  public RMContainerState getState() {
    this.readLock.lock();

    try {
      return this.stateMachine.getCurrentState();
    } finally {
      this.readLock.unlock();
    }
  }
  
    @Override
    public List<ResourceRequest> getResourceRequests() {
    try {
      readLock.lock();
      return resourceRequests;
    } finally {
      readLock.unlock();
    }
  }
  
  public void setResourceRequests(List<ResourceRequest> requests,
          TransactionState transactionState) {
    try {
      writeLock.lock();
      List<ResourceRequest> resourceRequestsToRemove=resourceRequests;
      //remove the persisted rmContainer resourceRequests
      if (transactionState != null) {
          ((TransactionStateImpl) transactionState)
               .addResourceRequestsOfContainerToRemove(resourceRequestsToRemove,
                       this.getContainerId().toString());
      }
      this.resourceRequests = requests;
      //Persist the new rmContainer resourceRequest
      if (transactionState != null) {
          ((TransactionStateImpl) transactionState)
                  .addResourceRequestsOfContainer(resourceRequests,
                          this.getContainerId().toString());
      }
    } finally {
      writeLock.unlock();
    }
  }
 
  @Override
  public Resource getReservedResource() {
    return reservedResource;
  }

  @Override
  public NodeId getReservedNode() {
    return reservedNode;
  }

  @Override
  public Priority getReservedPriority() {
    return reservedPriority;
  }

  @Override
  public Resource getAllocatedResource() {
    return container.getResource();
  }

  @Override
  public NodeId getAllocatedNode() {
    return container.getNodeId();
  }

  @Override
  public Priority getAllocatedPriority() {
    return container.getPriority();
  }

  @Override
  public long getStartTime() {
    return startTime;
  }

  @Override
  public long getFinishTime() {
    try {
      readLock.lock();
      return finishTime;
    } finally {
      readLock.unlock();
    }
  }

  @Override
  public String getDiagnosticsInfo() {
    try {
      readLock.lock();
      if (getFinishedStatus() != null) {
        return getFinishedStatus().getDiagnostics();
      } else {
        return null;
      }
    } finally {
      readLock.unlock();
    }
  }

  @Override
  public String getLogURL() {
    try {
      readLock.lock();
      return WebAppUtils.getRunningLogURL("//" + container.getNodeHttpAddress(),
          ConverterUtils.toString(containerId), user);
    } finally {
      readLock.unlock();
    }
  }

  @Override
  public int getContainerExitStatus() {
    try {
      readLock.lock();
      if (getFinishedStatus() != null) {
        return getFinishedStatus().getExitStatus();
      } else {
        return 0;
      }
    } finally {
      readLock.unlock();
    }
  }

  @Override
  public ContainerState getContainerState() {
    try {
      readLock.lock();
      if (getFinishedStatus() != null) {
        return getFinishedStatus().getState();
      } else {
        return ContainerState.RUNNING;
      }
    } finally {
      readLock.unlock();
    }
  }

  @Override
  public String toString() {
    return containerId.toString();
  }

  @Override
  public boolean isAMContainer() {
    try {
      readLock.lock();
      return isAMContainer;
    } finally {
      readLock.unlock();
    }
  }

  public void setAMContainer(boolean isAMContainer) {
    try {
      writeLock.lock();
      this.isAMContainer = isAMContainer;
    } finally {
      writeLock.unlock();
    }
  }
  
  @Override
  public void handle(RMContainerEvent event) {
    LOG.debug("Processing " + event.getContainerId() + " of type " + event.
        getType());
    try {
      writeLock.lock();
      RMContainerState oldState = getState();
      try {
        stateMachine.doTransition(event.getType(), event);
        if(stateMachine.getCurrentState()!=oldState){
          if (event.getTransactionState() != null) {
            ((TransactionStateImpl) event.getTransactionState()).
                addRMContainerToUpdate(this);
          }
        }
      } catch (InvalidStateTransitonException e) {
        LOG.error("Can't handle this event at current state", e);
        LOG.error("Invalid event " + event.getType() + " on container " +
            this.containerId);
      }
    } finally {
      writeLock.unlock();
    }
  }

  public ContainerStatus getFinishedStatus() {
    return finishedStatus;
  }

  private static class BaseTransition
      implements SingleArcTransition<RMContainerImpl, RMContainerEvent> {

    @Override
    public void transition(RMContainerImpl cont, RMContainerEvent event) {

    }
  }

  private static final class ContainerReservedTransition
      extends BaseTransition {

    @Override
    public void transition(RMContainerImpl container, RMContainerEvent event) {
      RMContainerReservedEvent e = (RMContainerReservedEvent) event;
      container.reservedResource = e.getReservedResource();
      container.reservedNode = e.getReservedNode();
      container.reservedPriority = e.getReservedPriority();
      ((TransactionStateImpl) event.getTransactionState()).
                addRMContainerToUpdate(container);
    }
  }

  private static final class ContainerStartedTransition extends BaseTransition {

    @Override
    public void transition(RMContainerImpl container, RMContainerEvent event) {
      container.eventHandler.handle(
          new RMAppAttemptContainerAllocatedEvent(container.appAttemptId,
              event.getTransactionState()));
    }
  }

  private static final class AcquiredTransition extends BaseTransition {

    @Override
    public void transition(RMContainerImpl container, RMContainerEvent event) {
      // Clear ResourceRequest stored in RMContainer
      container.setResourceRequests(null, event.getTransactionState());
      // Register with containerAllocationExpirer.
      container.containerAllocationExpirer.register(container.getContainerId());

      // Tell the appAttempt
      container.eventHandler.handle(new RMAppAttemptContainerAcquiredEvent(
          container.getApplicationAttemptId(), container.getContainer(),
          event.getTransactionState()));
    }
  }

  private static final class LaunchedTransition extends BaseTransition {

    @Override
    public void transition(RMContainerImpl container, RMContainerEvent event) {
      // Unregister from containerAllocationExpirer.
      container.containerAllocationExpirer
          .unregister(container.getContainerId());
    }
  }

  private static class FinishedTransition extends BaseTransition {

    @Override
    public void transition(RMContainerImpl container, RMContainerEvent event) {
      RMContainerFinishedEvent finishedEvent = (RMContainerFinishedEvent) event;

      container.finishTime = System.currentTimeMillis();
      container.finishedStatus = finishedEvent.getRemoteContainerStatus();
      // Inform AppAttempt
      container.eventHandler.handle(
          new RMAppAttemptContainerFinishedEvent(container.appAttemptId,
              finishedEvent.getRemoteContainerStatus(),
              event.getTransactionState()));

      container.rmContext.getRMApplicationHistoryWriter()
          .containerFinished(container, event.getTransactionState());
      
      ((TransactionStateImpl) event.getTransactionState()).
                addRMContainerToUpdate(container);
    }
  }

  private static final class ContainerFinishedAtAcquiredState
      extends FinishedTransition {

    @Override
    public void transition(RMContainerImpl container, RMContainerEvent event) {
      // Unregister from containerAllocationExpirer.
      container.containerAllocationExpirer
          .unregister(container.getContainerId());

      // Inform AppAttempt
      super.transition(container, event);
    }
  }

  private static final class KillTransition extends FinishedTransition {

    @Override
    public void transition(RMContainerImpl container, RMContainerEvent event) {

      //the container is already unregistred when the contaier is killed by the expirer
      //plus that cause a deadlock
      if(event.getType()!=RMContainerEventType.EXPIRE){
      // Unregister from containerAllocationExpirer.
        container.containerAllocationExpirer
                .unregister(container.getContainerId());
      }
      // Inform node
      container.eventHandler.handle(
          new RMNodeCleanContainerEvent(container.nodeId, container.containerId,
              event.
                  getTransactionState()));

      // Inform appAttempt
      super.transition(container, event);
    }
  }


  @Override
  public NodeId getNodeId() {
    return nodeId;
  }

  @Override
  public String getUser() {
    return user;
  }


  @Override
  public ContainerReport createContainerReport() {
    this.readLock.lock();
    ContainerReport containerReport = null;
    try {
      containerReport = ContainerReport
          .newInstance(this.getContainerId(), this.getAllocatedResource(),
              this.getAllocatedNode(), this.getAllocatedPriority(),
              this.getStartTime(), this.getFinishTime(),
              this.getDiagnosticsInfo(), this.getLogURL(),
              this.getContainerExitStatus(), this.getContainerState());
    } finally {
      this.readLock.unlock();
    }
    return containerReport;
  }
}<|MERGE_RESOLUTION|>--- conflicted
+++ resolved
@@ -150,11 +150,8 @@
   private long startTime;//recovered
   private long finishTime;//recovered
   private ContainerStatus finishedStatus;//recovered
-<<<<<<< HEAD
   private boolean isAMContainer;
-=======
   private List<ResourceRequest> resourceRequests;
->>>>>>> 4ef317d5
 
   public RMContainerImpl(Container container, ApplicationAttemptId appAttemptId,
       NodeId nodeId, String user, RMContext rmContext,
@@ -169,11 +166,8 @@
     this.rmContext = rmContext;
     this.eventHandler = rmContext.getDispatcher().getEventHandler();
     this.containerAllocationExpirer = rmContext.getContainerAllocationExpirer();
-<<<<<<< HEAD
     this.isAMContainer = false;
-=======
     this.resourceRequests = null;
->>>>>>> 4ef317d5
 
     ReentrantReadWriteLock lock = new ReentrantReadWriteLock();
     this.readLock = lock.readLock();
