/**
 * Licensed to the Apache Software Foundation (ASF) under one
 * or more contributor license agreements.  See the NOTICE file
 * distributed with this work for additional information
 * regarding copyright ownership.  The ASF licenses this file
 * to you under the Apache License, Version 2.0 (the
 * "License"); you may not use this file except in compliance
 * with the License.  You may obtain a copy of the License at
 *
 *     http://www.apache.org/licenses/LICENSE-2.0
 *
 * Unless required by applicable law or agreed to in writing, software
 * distributed under the License is distributed on an "AS IS" BASIS,
 * WITHOUT WARRANTIES OR CONDITIONS OF ANY KIND, either express or implied.
 * See the License for the specific language governing permissions and
 * limitations under the License.
 */

package org.apache.hadoop.hdfs;

import java.io.IOException;
import java.net.InetSocketAddress;
import java.net.URL;
import java.util.concurrent.TimeoutException;
import java.util.regex.Matcher;
import java.util.regex.Pattern;
import java.io.*;
import java.util.Random;

import org.apache.commons.logging.Log;
import org.apache.commons.logging.LogFactory;
import org.apache.hadoop.conf.Configuration;
import org.apache.hadoop.hdfs.protocol.DatanodeInfo;
<<<<<<< HEAD
=======
import org.apache.hadoop.hdfs.protocol.ExtendedBlock;
import org.apache.hadoop.hdfs.protocol.LocatedBlocks;
>>>>>>> f529dfe7
import org.apache.hadoop.hdfs.protocol.FSConstants.DatanodeReportType;
import org.apache.hadoop.fs.FileSystem;
import org.apache.hadoop.fs.Path;
import org.apache.hadoop.io.IOUtils;

import junit.framework.TestCase;

/**
 * This test verifies that block verification occurs on the datanode
 */
public class TestDatanodeBlockScanner extends TestCase {
  
  private static final Log LOG = 
                 LogFactory.getLog(TestDatanodeBlockScanner.class);
  
  private static final long TIMEOUT = 20000; // 20 sec.
  
  private static Pattern pattern = 
             Pattern.compile(".*?(blk_[-]*\\d+).*?scan time\\s*:\\s*(\\d+)");
  
  private static Pattern pattern_blockVerify = 
             Pattern.compile(".*?(SCAN_PERIOD)\\s*:\\s*(\\d+.*?)");
  /**
   * This connects to datanode and fetches block verification data.
   * It repeats this until the given block has a verification time > newTime.
   * @param newTime - validation timestamps before newTime are "old", the
   *            result of previous validations.  This method waits until a "new"
   *            validation timestamp is obtained.  If no validator runs soon
   *            enough, the method will time out.
   * @return - the new validation timestamp
   * @throws IOException
   * @throws TimeoutException
   */
  private static long waitForVerification(DatanodeInfo dn, FileSystem fs, 
                          Path file, int blocksValidated, 
                          long newTime, long timeout) 
  throws IOException, TimeoutException {
    URL url = new URL("http://localhost:" + dn.getInfoPort() +
                      "/blockScannerReport?listblocks");
    long lastWarnTime = System.currentTimeMillis();
    if (newTime <= 0) newTime = 1L;
    long verificationTime = 0;
    
    String block = DFSTestUtil.getFirstBlock(fs, file).getBlockName();
    long failtime = (timeout <= 0) ? Long.MAX_VALUE 
        : System.currentTimeMillis() + timeout;
    while (verificationTime < newTime) {
      if (failtime < System.currentTimeMillis()) {
        throw new TimeoutException("failed to achieve block verification after "
            + timeout + " msec.  Current verification timestamp = "
            + verificationTime + ", requested verification time > " 
            + newTime);
      }
      String response = DFSTestUtil.urlGet(url);
      if(blocksValidated >= 0) {
        for(Matcher matcher = pattern_blockVerify.matcher(response); matcher.find();) {
          if (block.equals(matcher.group(1))) {
            assertEquals(1, blocksValidated);
            break;
          }
        }
      }
      for(Matcher matcher = pattern.matcher(response); matcher.find();) {
        if (block.equals(matcher.group(1))) {
          verificationTime = Long.parseLong(matcher.group(2));
          break;
        }
      }
      
      if (verificationTime < newTime) {
        long now = System.currentTimeMillis();
        if ((now - lastWarnTime) >= 5*1000) {
          LOG.info("Waiting for verification of " + block);
          lastWarnTime = now; 
        }
        try {
          Thread.sleep(500);
        } catch (InterruptedException ignored) {}
      }
    }
    
    return verificationTime;
  }

  public void testDatanodeBlockScanner() throws IOException, TimeoutException {
    long startTime = System.currentTimeMillis();
    
    Configuration conf = new HdfsConfiguration();
    MiniDFSCluster cluster = new MiniDFSCluster.Builder(conf).build();
    cluster.waitActive();
    
    FileSystem fs = cluster.getFileSystem();
    Path file1 = new Path("/tmp/testBlockVerification/file1");
    Path file2 = new Path("/tmp/testBlockVerification/file2");
    
    /*
     * Write the first file and restart the cluster.
     */
    DFSTestUtil.createFile(fs, file1, 10, (short)1, 0);
    cluster.shutdown();
<<<<<<< HEAD

=======
>>>>>>> f529dfe7
    cluster = new MiniDFSCluster.Builder(conf)
                                .numDataNodes(1)
                                .format(false).build();
    cluster.waitActive();
    
    DFSClient dfsClient =  new DFSClient(new InetSocketAddress("localhost", 
                                         cluster.getNameNodePort()), conf);
    fs = cluster.getFileSystem();
    DatanodeInfo dn = dfsClient.datanodeReport(DatanodeReportType.LIVE)[0];
    
    /*
     * The cluster restarted. The block should be verified by now.
     */
    assertTrue(waitForVerification(dn, fs, file1, 1, startTime, TIMEOUT) >= startTime);
    
    /*
     * Create a new file and read the block. The block should be marked 
     * verified since the client reads the block and verifies checksum. 
     */
    DFSTestUtil.createFile(fs, file2, 10, (short)1, 0);
    IOUtils.copyBytes(fs.open(file2), new IOUtils.NullOutputStream(), 
                      conf, true); 
    assertTrue(waitForVerification(dn, fs, file2, 2, startTime, TIMEOUT) >= startTime);
    
    cluster.shutdown();
  }

<<<<<<< HEAD
  public void testBlockCorruptionPolicy() throws Exception {
=======
  public static boolean corruptReplica(ExtendedBlock blk, int replica) throws IOException {
    return MiniDFSCluster.corruptBlockOnDataNode(replica, blk);
  }

  public void testBlockCorruptionPolicy() throws IOException {
>>>>>>> f529dfe7
    Configuration conf = new HdfsConfiguration();
    conf.setLong(DFSConfigKeys.DFS_BLOCKREPORT_INTERVAL_MSEC_KEY, 1000L);
    Random random = new Random();
    FileSystem fs = null;
    int rand = random.nextInt(3);

    MiniDFSCluster cluster = new MiniDFSCluster.Builder(conf).numDataNodes(3).build();
    cluster.waitActive();
    fs = cluster.getFileSystem();
    Path file1 = new Path("/tmp/testBlockVerification/file1");
    DFSTestUtil.createFile(fs, file1, 1024, (short)3, 0);
    ExtendedBlock block = DFSTestUtil.getFirstBlock(fs, file1);
    
    DFSTestUtil.waitReplication(fs, file1, (short)3);
    assertFalse(DFSTestUtil.allBlockReplicasCorrupt(cluster, file1, 0));

    // Corrupt random replica of block 
    assertTrue(cluster.corruptReplica(block, rand));

    // Restart the datanode hoping the corrupt block to be reported
    cluster.restartDataNode(rand);

    // We have 2 good replicas and block is not corrupt
    DFSTestUtil.waitReplication(fs, file1, (short)2);
    assertFalse(DFSTestUtil.allBlockReplicasCorrupt(cluster, file1, 0));
  
    // Corrupt all replicas. Now, block should be marked as corrupt
    // and we should get all the replicas 
    assertTrue(cluster.corruptReplica(block, 0));
    assertTrue(cluster.corruptReplica(block, 1));
    assertTrue(cluster.corruptReplica(block, 2));

    // Read the file to trigger reportBadBlocks by client
    try {
      IOUtils.copyBytes(fs.open(file1), new IOUtils.NullOutputStream(), 
                        conf, true);
    } catch (IOException e) {
      // Ignore exception
    }

    // We now have the blocks to be marked as corrupt and we get back all
    // its replicas
    DFSTestUtil.waitReplication(fs, file1, (short)3);
    assertTrue(DFSTestUtil.allBlockReplicasCorrupt(cluster, file1, 0));
    cluster.shutdown();
  }
  
  /**
   * testBlockCorruptionRecoveryPolicy.
   * This tests recovery of corrupt replicas, first for one corrupt replica
   * then for two. The test invokes blockCorruptionRecoveryPolicy which
   * 1. Creates a block with desired number of replicas
   * 2. Corrupts the desired number of replicas and restarts the datanodes
   *    containing the corrupt replica. Additionaly we also read the block
   *    in case restarting does not report corrupt replicas.
   *    Restarting or reading from the datanode would trigger reportBadBlocks 
   *    to namenode.
   *    NameNode adds it to corruptReplicasMap and neededReplication
   * 3. Test waits until all corrupt replicas are reported, meanwhile
   *    Re-replciation brings the block back to healthy state
   * 4. Test again waits until the block is reported with expected number
   *    of good replicas.
   */
  public void testBlockCorruptionRecoveryPolicy1() throws Exception {
    // Test recovery of 1 corrupt replica
    LOG.info("Testing corrupt replica recovery for one corrupt replica");
    blockCorruptionRecoveryPolicy(4, (short)3, 1);
  }

  public void testBlockCorruptionRecoveryPolicy2() throws Exception {
    // Test recovery of 2 corrupt replicas
    LOG.info("Testing corrupt replica recovery for two corrupt replicas");
    blockCorruptionRecoveryPolicy(5, (short)3, 2);
  }
  
  private void blockCorruptionRecoveryPolicy(int numDataNodes, 
                                             short numReplicas,
                                             int numCorruptReplicas) 
                                             throws Exception {
    Configuration conf = new HdfsConfiguration();
    conf.setLong(DFSConfigKeys.DFS_BLOCKREPORT_INTERVAL_MSEC_KEY, 30L);
<<<<<<< HEAD
    conf.setLong(DFSConfigKeys.DFS_NAMENODE_REPLICATION_INTERVAL_KEY, 3);
    conf.setLong(DFSConfigKeys.DFS_HEARTBEAT_INTERVAL_KEY, 3L);
=======
    conf.setLong(DFSConfigKeys.DFS_NAMENODE_REPLICATION_INTERVAL_KEY, 30);
    conf.setLong(DFSConfigKeys.DFS_HEARTBEAT_INTERVAL_KEY, 30L);
>>>>>>> f529dfe7
    conf.setBoolean(DFSConfigKeys.DFS_NAMENODE_REPLICATION_CONSIDERLOAD_KEY, false);

    MiniDFSCluster cluster = new MiniDFSCluster.Builder(conf).numDataNodes(numDataNodes).build();
    cluster.waitActive();
    FileSystem fs = cluster.getFileSystem();
    Path file1 = new Path("/tmp/testBlockCorruptRecovery/file");
    DFSTestUtil.createFile(fs, file1, 1024, numReplicas, 0);
<<<<<<< HEAD
    Block blk = DFSTestUtil.getFirstBlock(fs, file1);
    String block = blk.getBlockName();
=======
    ExtendedBlock blk = DFSTestUtil.getFirstBlock(fs, file1);
    
    dfsClient = new DFSClient(new InetSocketAddress("localhost", 
                                        cluster.getNameNodePort()), conf);
    blocks = dfsClient.getNamenode().
               getBlockLocations(file1.toString(), 0, Long.MAX_VALUE);
    replicaCount = blocks.get(0).getLocations().length;
>>>>>>> f529dfe7

    // Wait until block is replicated to numReplicas
    DFSTestUtil.waitReplication(fs, file1, numReplicas);

    // Corrupt numCorruptReplicas replicas of block 
    int[] corruptReplicasDNIDs = new int[numCorruptReplicas];
    for (int i=0, j=0; (j != numCorruptReplicas) && (i < numDataNodes); i++) {
<<<<<<< HEAD
      if (cluster.corruptReplica(block, i)) {
=======
      if (corruptReplica(blk, i)) 
>>>>>>> f529dfe7
        corruptReplicasDNIDs[j++] = i;
        LOG.info("successfully corrupted block " + block + " on node " 
                 + i + " " + cluster.getDataNodes().get(i).getSelfAddr());
      }
    }
    
    // Restart the datanodes containing corrupt replicas 
    // so they would be reported to namenode and re-replicated
    // They MUST be restarted in reverse order from highest to lowest index,
    // because the act of restarting them removes them from the ArrayList
    // and causes the indexes of all nodes above them in the list to change.
    for (int i = numCorruptReplicas - 1; i >= 0 ; i--) {
      LOG.info("restarting node with corrupt replica: position " 
          + i + " node " + corruptReplicasDNIDs[i] + " " 
          + cluster.getDataNodes().get(corruptReplicasDNIDs[i]).getSelfAddr());
      cluster.restartDataNode(corruptReplicasDNIDs[i]);
    }

    // Loop until all corrupt replicas are reported
<<<<<<< HEAD
    DFSTestUtil.waitCorruptReplicas(fs, cluster.getNamesystem(), file1, 
        blk, numCorruptReplicas);
=======
    int corruptReplicaSize = cluster.getNamesystem().
                              numCorruptReplicas(blk.getLocalBlock());
    while (corruptReplicaSize != numCorruptReplicas) {
      try {
        IOUtils.copyBytes(fs.open(file1), new IOUtils.NullOutputStream(), 
                          conf, true);
      } catch (IOException e) {
      }
      try {
        LOG.info("Looping until expected " + numCorruptReplicas + " are " +
                 "reported. Current reported " + corruptReplicaSize);
        Thread.sleep(1000);
      } catch (InterruptedException ignore) {
      }
      corruptReplicaSize = cluster.getNamesystem().
                              numCorruptReplicas(blk.getLocalBlock());
    }
>>>>>>> f529dfe7
    
    // Loop until the block recovers after replication
    DFSTestUtil.waitReplication(fs, file1, numReplicas);
    assertFalse(DFSTestUtil.allBlockReplicasCorrupt(cluster, file1, 0));

    // Make sure the corrupt replica is invalidated and removed from
    // corruptReplicasMap
<<<<<<< HEAD
    DFSTestUtil.waitCorruptReplicas(fs, cluster.getNamesystem(), file1, 
        blk, 0);
=======
    corruptReplicaSize = cluster.getNamesystem().
                          numCorruptReplicas(blk.getLocalBlock());
    while (corruptReplicaSize != 0 || replicaCount != numReplicas) {
      try {
        LOG.info("Looping until corrupt replica is invalidated");
        Thread.sleep(1000);
      } catch (InterruptedException ignore) {
      }
      corruptReplicaSize = cluster.getNamesystem().
                            numCorruptReplicas(blk.getLocalBlock());
      blocks = dfsClient.getNamenode().
                 getBlockLocations(file1.toString(), 0, Long.MAX_VALUE);
      replicaCount = blocks.get(0).getLocations().length;
    }
    // Make sure block is healthy 
    assertTrue(corruptReplicaSize == 0);
    assertTrue(replicaCount == numReplicas);
    assertTrue(blocks.get(0).isCorrupt() == false);
>>>>>>> f529dfe7
    cluster.shutdown();
  }
  
  /** Test if NameNode handles truncated blocks in block report */
  public void testTruncatedBlockReport() throws Exception {
    final Configuration conf = new HdfsConfiguration();
    final short REPLICATION_FACTOR = (short)2;
    final Path fileName = new Path("/file1");
    String block; //block file name

    conf.setLong(DFSConfigKeys.DFS_BLOCKREPORT_INTERVAL_MSEC_KEY, 3L);
    conf.setLong(DFSConfigKeys.DFS_NAMENODE_REPLICATION_INTERVAL_KEY, 3);
    conf.setLong(DFSConfigKeys.DFS_HEARTBEAT_INTERVAL_KEY, 3L);
    conf.setBoolean(DFSConfigKeys.DFS_NAMENODE_REPLICATION_CONSIDERLOAD_KEY, false);

<<<<<<< HEAD
    long startTime = System.currentTimeMillis();
    MiniDFSCluster cluster = new MiniDFSCluster.Builder(conf)
                                               .numDataNodes(REPLICATION_FACTOR)
                                               .build();
=======
    MiniDFSCluster cluster = new MiniDFSCluster.Builder(conf).numDataNodes(REPLICATION_FACTOR).build();
>>>>>>> f529dfe7
    cluster.waitActive();
    
    try {
      FileSystem fs = cluster.getFileSystem();
      DFSTestUtil.createFile(fs, fileName, 1, REPLICATION_FACTOR, 0);
      DFSTestUtil.waitReplication(fs, fileName, REPLICATION_FACTOR);
      block = DFSTestUtil.getFirstBlock(fs, fileName).getBlockName();
    } finally {
      cluster.shutdown();
    }

<<<<<<< HEAD
    // Restart cluster and confirm block is verified on datanode 0,
    // then truncate it on datanode 0.
    cluster = new MiniDFSCluster.Builder(conf)
                                .numDataNodes(REPLICATION_FACTOR)
                                .format(false)
                                .build();
    cluster.waitActive();
    try {
      FileSystem fs = cluster.getFileSystem();
      DatanodeInfo dn = new DatanodeInfo(cluster.getDataNodes().get(0).dnRegistration);
      assertTrue(waitForVerification(dn, fs, fileName, 1, startTime, TIMEOUT) >= startTime);
      
=======
      ExtendedBlock block = DFSTestUtil.getFirstBlock(fs, fileName);

>>>>>>> f529dfe7
      // Truncate replica of block
      if (!changeReplicaLength(block, 0, -1)) {
        throw new IOException(
            "failed to find or change length of replica on node 0 "
            + cluster.getDataNodes().get(0).getSelfAddr());
      }      
    } finally {
      cluster.shutdown();
    }

<<<<<<< HEAD
    // Restart the cluster, add a node, and check that the truncated block is 
    // handled correctly
    cluster = new MiniDFSCluster.Builder(conf)
                                .numDataNodes(REPLICATION_FACTOR)
                                .format(false)
                                .build();
    cluster.startDataNodes(conf, 1, true, null, null);
    cluster.waitActive();  // now we have 3 datanodes
=======
      // restart the cluster
      cluster = new MiniDFSCluster.Builder(conf)
                                  .numDataNodes(REPLICATION_FACTOR)
                                  .format(false)
                                  .build();
      cluster.startDataNodes(conf, 1, true, null, null);
      cluster.waitActive();  // now we have 3 datanodes
>>>>>>> f529dfe7

    // Assure the cluster has left safe mode.
    cluster.waitClusterUp();
    assertFalse("failed to leave safe mode", 
        cluster.getNameNode().isInSafeMode());

    try {
      // wait for truncated block be detected by block scanner,
      // and the block to be replicated
      DFSTestUtil.waitReplication(
          cluster.getFileSystem(), fileName, REPLICATION_FACTOR);
      
      // Make sure that truncated block will be deleted
      waitForBlockDeleted(block, 0, TIMEOUT);
    } finally {
      cluster.shutdown();
    }
  }
  
  /**
   * Change the length of a block at datanode dnIndex
   */
<<<<<<< HEAD
  static boolean changeReplicaLength(String blockName, int dnIndex, int lenDelta) throws IOException {
    File baseDir = new File(MiniDFSCluster.getBaseDirectory(), "data");
    for (int i=dnIndex*2; i<dnIndex*2+2; i++) {
      File blockFile = new File(baseDir, "data" + (i+1) + 
          MiniDFSCluster.FINALIZED_DIR_NAME + blockName);
      if (blockFile.exists()) {
        RandomAccessFile raFile = new RandomAccessFile(blockFile, "rw");
        long origLen = raFile.length();
        raFile.setLength(origLen + lenDelta);
        raFile.close();
        LOG.info("assigned length " + (origLen + lenDelta) 
            + " to block file " + blockFile.getPath()
            + " on datanode " + dnIndex);
        return true;
      }
=======
  static boolean changeReplicaLength(ExtendedBlock blk, int dnIndex,
      int lenDelta) throws IOException {
    File blockFile = MiniDFSCluster.getBlockFile(dnIndex, blk);
    if (blockFile != null && blockFile.exists()) {
      RandomAccessFile raFile = new RandomAccessFile(blockFile, "rw");
      raFile.setLength(raFile.length()+lenDelta);
      raFile.close();
      return true;
>>>>>>> f529dfe7
    }
    LOG.info("failed to change length of block " + blockName);
    return false;
  }
  
<<<<<<< HEAD
  private static void waitForBlockDeleted(String blockName, int dnIndex,
      long timeout) 
  throws IOException, TimeoutException, InterruptedException {
    File baseDir = new File(MiniDFSCluster.getBaseDirectory(), "data");
    File blockFile1 = new File(baseDir, "data" + (2*dnIndex+1) + 
        MiniDFSCluster.FINALIZED_DIR_NAME + blockName);
    File blockFile2 = new File(baseDir, "data" + (2*dnIndex+2) + 
        MiniDFSCluster.FINALIZED_DIR_NAME + blockName);
    long failtime = System.currentTimeMillis() 
                    + ((timeout > 0) ? timeout : Long.MAX_VALUE);
    while (blockFile1.exists() || blockFile2.exists()) {
      if (failtime < System.currentTimeMillis()) {
        throw new TimeoutException("waited too long for blocks to be deleted: "
            + blockFile1.getPath() + (blockFile1.exists() ? " still exists; " : " is absent; ")
            + blockFile2.getPath() + (blockFile2.exists() ? " still exists." : " is absent."));
      }
=======
  private static void waitForBlockDeleted(ExtendedBlock blk, int dnIndex) 
  throws IOException, InterruptedException {
    File blockFile = MiniDFSCluster.getBlockFile(dnIndex, blk);
    while (blockFile != null) {
>>>>>>> f529dfe7
      Thread.sleep(100);
      blockFile = MiniDFSCluster.getBlockFile(dnIndex, blk);
    }
  }
}<|MERGE_RESOLUTION|>--- conflicted
+++ resolved
@@ -31,11 +31,7 @@
 import org.apache.commons.logging.LogFactory;
 import org.apache.hadoop.conf.Configuration;
 import org.apache.hadoop.hdfs.protocol.DatanodeInfo;
-<<<<<<< HEAD
-=======
 import org.apache.hadoop.hdfs.protocol.ExtendedBlock;
-import org.apache.hadoop.hdfs.protocol.LocatedBlocks;
->>>>>>> f529dfe7
 import org.apache.hadoop.hdfs.protocol.FSConstants.DatanodeReportType;
 import org.apache.hadoop.fs.FileSystem;
 import org.apache.hadoop.fs.Path;
@@ -69,11 +65,11 @@
    * @throws IOException
    * @throws TimeoutException
    */
-  private static long waitForVerification(DatanodeInfo dn, FileSystem fs, 
+  private static long waitForVerification(int infoPort, FileSystem fs, 
                           Path file, int blocksValidated, 
                           long newTime, long timeout) 
   throws IOException, TimeoutException {
-    URL url = new URL("http://localhost:" + dn.getInfoPort() +
+    URL url = new URL("http://localhost:" + infoPort +
                       "/blockScannerReport?listblocks");
     long lastWarnTime = System.currentTimeMillis();
     if (newTime <= 0) newTime = 1L;
@@ -136,10 +132,7 @@
      */
     DFSTestUtil.createFile(fs, file1, 10, (short)1, 0);
     cluster.shutdown();
-<<<<<<< HEAD
-
-=======
->>>>>>> f529dfe7
+
     cluster = new MiniDFSCluster.Builder(conf)
                                 .numDataNodes(1)
                                 .format(false).build();
@@ -153,7 +146,8 @@
     /*
      * The cluster restarted. The block should be verified by now.
      */
-    assertTrue(waitForVerification(dn, fs, file1, 1, startTime, TIMEOUT) >= startTime);
+    assertTrue(waitForVerification(dn.getInfoPort(), fs, file1, 1, startTime,
+        TIMEOUT) >= startTime);
     
     /*
      * Create a new file and read the block. The block should be marked 
@@ -162,20 +156,17 @@
     DFSTestUtil.createFile(fs, file2, 10, (short)1, 0);
     IOUtils.copyBytes(fs.open(file2), new IOUtils.NullOutputStream(), 
                       conf, true); 
-    assertTrue(waitForVerification(dn, fs, file2, 2, startTime, TIMEOUT) >= startTime);
+    assertTrue(waitForVerification(dn.getInfoPort(), fs, file2, 2, startTime,
+        TIMEOUT) >= startTime);
     
     cluster.shutdown();
   }
 
-<<<<<<< HEAD
-  public void testBlockCorruptionPolicy() throws Exception {
-=======
   public static boolean corruptReplica(ExtendedBlock blk, int replica) throws IOException {
-    return MiniDFSCluster.corruptBlockOnDataNode(replica, blk);
+    return MiniDFSCluster.corruptReplica(replica, blk);
   }
 
   public void testBlockCorruptionPolicy() throws IOException {
->>>>>>> f529dfe7
     Configuration conf = new HdfsConfiguration();
     conf.setLong(DFSConfigKeys.DFS_BLOCKREPORT_INTERVAL_MSEC_KEY, 1000L);
     Random random = new Random();
@@ -193,7 +184,7 @@
     assertFalse(DFSTestUtil.allBlockReplicasCorrupt(cluster, file1, 0));
 
     // Corrupt random replica of block 
-    assertTrue(cluster.corruptReplica(block, rand));
+    assertTrue(MiniDFSCluster.corruptReplica(rand, block));
 
     // Restart the datanode hoping the corrupt block to be reported
     cluster.restartDataNode(rand);
@@ -204,9 +195,9 @@
   
     // Corrupt all replicas. Now, block should be marked as corrupt
     // and we should get all the replicas 
-    assertTrue(cluster.corruptReplica(block, 0));
-    assertTrue(cluster.corruptReplica(block, 1));
-    assertTrue(cluster.corruptReplica(block, 2));
+    assertTrue(MiniDFSCluster.corruptReplica(0, block));
+    assertTrue(MiniDFSCluster.corruptReplica(1, block));
+    assertTrue(MiniDFSCluster.corruptReplica(2, block));
 
     // Read the file to trigger reportBadBlocks by client
     try {
@@ -257,13 +248,8 @@
                                              throws Exception {
     Configuration conf = new HdfsConfiguration();
     conf.setLong(DFSConfigKeys.DFS_BLOCKREPORT_INTERVAL_MSEC_KEY, 30L);
-<<<<<<< HEAD
     conf.setLong(DFSConfigKeys.DFS_NAMENODE_REPLICATION_INTERVAL_KEY, 3);
     conf.setLong(DFSConfigKeys.DFS_HEARTBEAT_INTERVAL_KEY, 3L);
-=======
-    conf.setLong(DFSConfigKeys.DFS_NAMENODE_REPLICATION_INTERVAL_KEY, 30);
-    conf.setLong(DFSConfigKeys.DFS_HEARTBEAT_INTERVAL_KEY, 30L);
->>>>>>> f529dfe7
     conf.setBoolean(DFSConfigKeys.DFS_NAMENODE_REPLICATION_CONSIDERLOAD_KEY, false);
 
     MiniDFSCluster cluster = new MiniDFSCluster.Builder(conf).numDataNodes(numDataNodes).build();
@@ -271,18 +257,7 @@
     FileSystem fs = cluster.getFileSystem();
     Path file1 = new Path("/tmp/testBlockCorruptRecovery/file");
     DFSTestUtil.createFile(fs, file1, 1024, numReplicas, 0);
-<<<<<<< HEAD
-    Block blk = DFSTestUtil.getFirstBlock(fs, file1);
-    String block = blk.getBlockName();
-=======
-    ExtendedBlock blk = DFSTestUtil.getFirstBlock(fs, file1);
-    
-    dfsClient = new DFSClient(new InetSocketAddress("localhost", 
-                                        cluster.getNameNodePort()), conf);
-    blocks = dfsClient.getNamenode().
-               getBlockLocations(file1.toString(), 0, Long.MAX_VALUE);
-    replicaCount = blocks.get(0).getLocations().length;
->>>>>>> f529dfe7
+    ExtendedBlock block = DFSTestUtil.getFirstBlock(fs, file1);
 
     // Wait until block is replicated to numReplicas
     DFSTestUtil.waitReplication(fs, file1, numReplicas);
@@ -290,11 +265,7 @@
     // Corrupt numCorruptReplicas replicas of block 
     int[] corruptReplicasDNIDs = new int[numCorruptReplicas];
     for (int i=0, j=0; (j != numCorruptReplicas) && (i < numDataNodes); i++) {
-<<<<<<< HEAD
-      if (cluster.corruptReplica(block, i)) {
-=======
-      if (corruptReplica(blk, i)) 
->>>>>>> f529dfe7
+      if (corruptReplica(block, i)) {
         corruptReplicasDNIDs[j++] = i;
         LOG.info("successfully corrupted block " + block + " on node " 
                  + i + " " + cluster.getDataNodes().get(i).getSelfAddr());
@@ -314,28 +285,8 @@
     }
 
     // Loop until all corrupt replicas are reported
-<<<<<<< HEAD
     DFSTestUtil.waitCorruptReplicas(fs, cluster.getNamesystem(), file1, 
-        blk, numCorruptReplicas);
-=======
-    int corruptReplicaSize = cluster.getNamesystem().
-                              numCorruptReplicas(blk.getLocalBlock());
-    while (corruptReplicaSize != numCorruptReplicas) {
-      try {
-        IOUtils.copyBytes(fs.open(file1), new IOUtils.NullOutputStream(), 
-                          conf, true);
-      } catch (IOException e) {
-      }
-      try {
-        LOG.info("Looping until expected " + numCorruptReplicas + " are " +
-                 "reported. Current reported " + corruptReplicaSize);
-        Thread.sleep(1000);
-      } catch (InterruptedException ignore) {
-      }
-      corruptReplicaSize = cluster.getNamesystem().
-                              numCorruptReplicas(blk.getLocalBlock());
-    }
->>>>>>> f529dfe7
+        block, numCorruptReplicas);
     
     // Loop until the block recovers after replication
     DFSTestUtil.waitReplication(fs, file1, numReplicas);
@@ -343,29 +294,8 @@
 
     // Make sure the corrupt replica is invalidated and removed from
     // corruptReplicasMap
-<<<<<<< HEAD
     DFSTestUtil.waitCorruptReplicas(fs, cluster.getNamesystem(), file1, 
-        blk, 0);
-=======
-    corruptReplicaSize = cluster.getNamesystem().
-                          numCorruptReplicas(blk.getLocalBlock());
-    while (corruptReplicaSize != 0 || replicaCount != numReplicas) {
-      try {
-        LOG.info("Looping until corrupt replica is invalidated");
-        Thread.sleep(1000);
-      } catch (InterruptedException ignore) {
-      }
-      corruptReplicaSize = cluster.getNamesystem().
-                            numCorruptReplicas(blk.getLocalBlock());
-      blocks = dfsClient.getNamenode().
-                 getBlockLocations(file1.toString(), 0, Long.MAX_VALUE);
-      replicaCount = blocks.get(0).getLocations().length;
-    }
-    // Make sure block is healthy 
-    assertTrue(corruptReplicaSize == 0);
-    assertTrue(replicaCount == numReplicas);
-    assertTrue(blocks.get(0).isCorrupt() == false);
->>>>>>> f529dfe7
+        block, 0);
     cluster.shutdown();
   }
   
@@ -374,33 +304,28 @@
     final Configuration conf = new HdfsConfiguration();
     final short REPLICATION_FACTOR = (short)2;
     final Path fileName = new Path("/file1");
-    String block; //block file name
 
     conf.setLong(DFSConfigKeys.DFS_BLOCKREPORT_INTERVAL_MSEC_KEY, 3L);
     conf.setLong(DFSConfigKeys.DFS_NAMENODE_REPLICATION_INTERVAL_KEY, 3);
     conf.setLong(DFSConfigKeys.DFS_HEARTBEAT_INTERVAL_KEY, 3L);
     conf.setBoolean(DFSConfigKeys.DFS_NAMENODE_REPLICATION_CONSIDERLOAD_KEY, false);
 
-<<<<<<< HEAD
     long startTime = System.currentTimeMillis();
     MiniDFSCluster cluster = new MiniDFSCluster.Builder(conf)
                                                .numDataNodes(REPLICATION_FACTOR)
                                                .build();
-=======
-    MiniDFSCluster cluster = new MiniDFSCluster.Builder(conf).numDataNodes(REPLICATION_FACTOR).build();
->>>>>>> f529dfe7
-    cluster.waitActive();
-    
+    cluster.waitActive();
+    
+    ExtendedBlock block;
     try {
       FileSystem fs = cluster.getFileSystem();
       DFSTestUtil.createFile(fs, fileName, 1, REPLICATION_FACTOR, 0);
       DFSTestUtil.waitReplication(fs, fileName, REPLICATION_FACTOR);
-      block = DFSTestUtil.getFirstBlock(fs, fileName).getBlockName();
+      block = DFSTestUtil.getFirstBlock(fs, fileName);
     } finally {
       cluster.shutdown();
     }
 
-<<<<<<< HEAD
     // Restart cluster and confirm block is verified on datanode 0,
     // then truncate it on datanode 0.
     cluster = new MiniDFSCluster.Builder(conf)
@@ -410,13 +335,9 @@
     cluster.waitActive();
     try {
       FileSystem fs = cluster.getFileSystem();
-      DatanodeInfo dn = new DatanodeInfo(cluster.getDataNodes().get(0).dnRegistration);
-      assertTrue(waitForVerification(dn, fs, fileName, 1, startTime, TIMEOUT) >= startTime);
+      int infoPort = cluster.getDataNodes().get(0).getInfoPort();
+      assertTrue(waitForVerification(infoPort, fs, fileName, 1, startTime, TIMEOUT) >= startTime);
       
-=======
-      ExtendedBlock block = DFSTestUtil.getFirstBlock(fs, fileName);
-
->>>>>>> f529dfe7
       // Truncate replica of block
       if (!changeReplicaLength(block, 0, -1)) {
         throw new IOException(
@@ -427,7 +348,6 @@
       cluster.shutdown();
     }
 
-<<<<<<< HEAD
     // Restart the cluster, add a node, and check that the truncated block is 
     // handled correctly
     cluster = new MiniDFSCluster.Builder(conf)
@@ -436,15 +356,6 @@
                                 .build();
     cluster.startDataNodes(conf, 1, true, null, null);
     cluster.waitActive();  // now we have 3 datanodes
-=======
-      // restart the cluster
-      cluster = new MiniDFSCluster.Builder(conf)
-                                  .numDataNodes(REPLICATION_FACTOR)
-                                  .format(false)
-                                  .build();
-      cluster.startDataNodes(conf, 1, true, null, null);
-      cluster.waitActive();  // now we have 3 datanodes
->>>>>>> f529dfe7
 
     // Assure the cluster has left safe mode.
     cluster.waitClusterUp();
@@ -467,23 +378,6 @@
   /**
    * Change the length of a block at datanode dnIndex
    */
-<<<<<<< HEAD
-  static boolean changeReplicaLength(String blockName, int dnIndex, int lenDelta) throws IOException {
-    File baseDir = new File(MiniDFSCluster.getBaseDirectory(), "data");
-    for (int i=dnIndex*2; i<dnIndex*2+2; i++) {
-      File blockFile = new File(baseDir, "data" + (i+1) + 
-          MiniDFSCluster.FINALIZED_DIR_NAME + blockName);
-      if (blockFile.exists()) {
-        RandomAccessFile raFile = new RandomAccessFile(blockFile, "rw");
-        long origLen = raFile.length();
-        raFile.setLength(origLen + lenDelta);
-        raFile.close();
-        LOG.info("assigned length " + (origLen + lenDelta) 
-            + " to block file " + blockFile.getPath()
-            + " on datanode " + dnIndex);
-        return true;
-      }
-=======
   static boolean changeReplicaLength(ExtendedBlock blk, int dnIndex,
       int lenDelta) throws IOException {
     File blockFile = MiniDFSCluster.getBlockFile(dnIndex, blk);
@@ -492,35 +386,21 @@
       raFile.setLength(raFile.length()+lenDelta);
       raFile.close();
       return true;
->>>>>>> f529dfe7
-    }
-    LOG.info("failed to change length of block " + blockName);
+    }
+    LOG.info("failed to change length of block " + blk);
     return false;
   }
   
-<<<<<<< HEAD
-  private static void waitForBlockDeleted(String blockName, int dnIndex,
-      long timeout) 
-  throws IOException, TimeoutException, InterruptedException {
-    File baseDir = new File(MiniDFSCluster.getBaseDirectory(), "data");
-    File blockFile1 = new File(baseDir, "data" + (2*dnIndex+1) + 
-        MiniDFSCluster.FINALIZED_DIR_NAME + blockName);
-    File blockFile2 = new File(baseDir, "data" + (2*dnIndex+2) + 
-        MiniDFSCluster.FINALIZED_DIR_NAME + blockName);
+  private static void waitForBlockDeleted(ExtendedBlock blk, int dnIndex,
+      long timeout) throws IOException, TimeoutException, InterruptedException {
+    File blockFile = MiniDFSCluster.getBlockFile(dnIndex, blk);
     long failtime = System.currentTimeMillis() 
                     + ((timeout > 0) ? timeout : Long.MAX_VALUE);
-    while (blockFile1.exists() || blockFile2.exists()) {
+    while (blockFile != null && blockFile.exists()) {
       if (failtime < System.currentTimeMillis()) {
         throw new TimeoutException("waited too long for blocks to be deleted: "
-            + blockFile1.getPath() + (blockFile1.exists() ? " still exists; " : " is absent; ")
-            + blockFile2.getPath() + (blockFile2.exists() ? " still exists." : " is absent."));
-      }
-=======
-  private static void waitForBlockDeleted(ExtendedBlock blk, int dnIndex) 
-  throws IOException, InterruptedException {
-    File blockFile = MiniDFSCluster.getBlockFile(dnIndex, blk);
-    while (blockFile != null) {
->>>>>>> f529dfe7
+            + blockFile.getPath() + (blockFile.exists() ? " still exists; " : " is absent; "));
+      }
       Thread.sleep(100);
       blockFile = MiniDFSCluster.getBlockFile(dnIndex, blk);
     }
