/**
 * Licensed to the Apache Software Foundation (ASF) under one
 * or more contributor license agreements.  See the NOTICE file
 * distributed with this work for additional information
 * regarding copyright ownership.  The ASF licenses this file
 * to you under the Apache License, Version 2.0 (the
 * "License"); you may not use this file except in compliance
 * with the License.  You may obtain a copy of the License at
 *
 *     http://www.apache.org/licenses/LICENSE-2.0
 *
 * Unless required by applicable law or agreed to in writing, software
 * distributed under the License is distributed on an "AS IS" BASIS,
 * WITHOUT WARRANTIES OR CONDITIONS OF ANY KIND, either express or implied.
 * See the License for the specific language governing permissions and
 * limitations under the License.
 */
package org.apache.hadoop.hdfs.server.datanode;


<<<<<<< HEAD
=======
import static org.apache.hadoop.hdfs.DFSConfigKeys.*;
>>>>>>> f529dfe7
import static org.apache.hadoop.hdfs.protocol.DataTransferProtocol.Status.ERROR_ACCESS_TOKEN;
import static org.apache.hadoop.hdfs.protocol.DataTransferProtocol.Status.SUCCESS;
import static org.apache.hadoop.hdfs.server.common.Util.now;

import java.io.BufferedOutputStream;
import java.io.DataInputStream;
import java.io.DataOutputStream;
import java.io.File;
import java.io.IOException;
import java.io.OutputStream;
import java.lang.management.ManagementFactory;
import java.net.InetSocketAddress;
import java.net.ServerSocket;
import java.net.Socket;
import java.net.SocketTimeoutException;
import java.net.URI;
import java.net.UnknownHostException;
import java.nio.channels.ServerSocketChannel;
import java.nio.channels.SocketChannel;
import java.security.NoSuchAlgorithmException;
import java.security.PrivilegedExceptionAction;
import java.security.SecureRandom;
import java.util.AbstractList;
import java.util.ArrayList;
import java.util.Arrays;
import java.util.Collection;
import java.util.EnumSet;
import java.util.HashMap;
import java.util.LinkedList;
import java.util.List;
import java.util.Map;
import java.util.Random;
import java.util.Set;
import java.util.concurrent.atomic.AtomicInteger;

import javax.management.MBeanServer;
import javax.management.ObjectName;

import org.apache.commons.logging.Log;
import org.apache.commons.logging.LogFactory;
import org.apache.hadoop.classification.InterfaceAudience;
import org.apache.hadoop.conf.Configuration;
import org.apache.hadoop.conf.Configured;
import org.apache.hadoop.fs.CommonConfigurationKeys;
import org.apache.hadoop.fs.FileSystem;
import org.apache.hadoop.fs.LocalFileSystem;
import org.apache.hadoop.fs.Path;
import org.apache.hadoop.fs.permission.FsPermission;
import org.apache.hadoop.hdfs.DFSUtil;
import org.apache.hadoop.hdfs.HDFSPolicyProvider;
import org.apache.hadoop.hdfs.HdfsConfiguration;
import org.apache.hadoop.hdfs.protocol.Block;
import org.apache.hadoop.hdfs.protocol.BlockListAsLongs;
import org.apache.hadoop.hdfs.protocol.ClientDatanodeProtocol;
import org.apache.hadoop.hdfs.protocol.DataTransferProtocol;
import org.apache.hadoop.hdfs.protocol.DataTransferProtocol.BlockConstructionStage;
import org.apache.hadoop.hdfs.protocol.DatanodeID;
import org.apache.hadoop.hdfs.protocol.DatanodeInfo;
import org.apache.hadoop.hdfs.protocol.ExtendedBlock;
import org.apache.hadoop.hdfs.protocol.FSConstants;
import org.apache.hadoop.hdfs.protocol.LocatedBlock;
import org.apache.hadoop.hdfs.protocol.RecoveryInProgressException;
import org.apache.hadoop.hdfs.protocol.UnregisteredNodeException;
<<<<<<< HEAD
=======
import org.apache.hadoop.hdfs.security.token.block.BlockPoolTokenSecretManager;
>>>>>>> f529dfe7
import org.apache.hadoop.hdfs.security.token.block.BlockTokenIdentifier;
import org.apache.hadoop.hdfs.security.token.block.BlockTokenSecretManager;
import org.apache.hadoop.hdfs.security.token.block.ExportedBlockKeys;
import org.apache.hadoop.hdfs.security.token.block.InvalidBlockTokenException;
import org.apache.hadoop.hdfs.server.common.HdfsConstants;
import org.apache.hadoop.hdfs.server.common.HdfsConstants.ReplicaState;
import org.apache.hadoop.hdfs.server.common.HdfsConstants.StartupOption;
import org.apache.hadoop.hdfs.server.common.IncorrectVersionException;
import org.apache.hadoop.hdfs.server.common.JspHelper;
import org.apache.hadoop.hdfs.server.common.Storage;
import org.apache.hadoop.hdfs.server.common.Util;
import org.apache.hadoop.hdfs.server.datanode.FSDataset.VolumeInfo;
import org.apache.hadoop.hdfs.server.datanode.SecureDataNodeStarter.SecureResources;
import org.apache.hadoop.hdfs.server.datanode.metrics.DataNodeMetrics;
import org.apache.hadoop.hdfs.server.namenode.FSNamesystem;
import org.apache.hadoop.hdfs.server.namenode.FileChecksumServlets;
import org.apache.hadoop.hdfs.server.namenode.StreamFile;
import org.apache.hadoop.hdfs.server.protocol.BlockCommand;
import org.apache.hadoop.hdfs.server.protocol.BlockRecoveryCommand;
import org.apache.hadoop.hdfs.server.protocol.BlockRecoveryCommand.RecoveringBlock;
import org.apache.hadoop.hdfs.server.protocol.DatanodeCommand;
import org.apache.hadoop.hdfs.server.protocol.DatanodeProtocol;
import org.apache.hadoop.hdfs.server.protocol.DatanodeRegistration;
import org.apache.hadoop.hdfs.server.protocol.DisallowedDatanodeException;
import org.apache.hadoop.hdfs.server.protocol.InterDatanodeProtocol;
import org.apache.hadoop.hdfs.server.protocol.KeyUpdateCommand;
import org.apache.hadoop.hdfs.server.protocol.NamespaceInfo;
import org.apache.hadoop.hdfs.server.protocol.ReplicaRecoveryInfo;
import org.apache.hadoop.hdfs.server.protocol.UpgradeCommand;
import org.apache.hadoop.http.HttpServer;
import org.apache.hadoop.io.IOUtils;
import org.apache.hadoop.ipc.ProtocolSignature;
import org.apache.hadoop.ipc.RPC;
import org.apache.hadoop.ipc.RemoteException;
import org.apache.hadoop.ipc.Server;
import org.apache.hadoop.net.DNS;
import org.apache.hadoop.net.NetUtils;
import org.apache.hadoop.security.SecurityUtil;
import org.apache.hadoop.security.UserGroupInformation;
import org.apache.hadoop.security.authorize.AccessControlList;
import org.apache.hadoop.security.token.Token;
import org.apache.hadoop.security.token.TokenIdentifier;
import org.apache.hadoop.util.Daemon;
import org.apache.hadoop.util.DiskChecker;
import org.apache.hadoop.util.DiskChecker.DiskErrorException;
import org.apache.hadoop.util.DiskChecker.DiskOutOfSpaceException;
import org.apache.hadoop.util.GenericOptionsParser;
import org.apache.hadoop.util.ReflectionUtils;
import org.apache.hadoop.util.ServicePlugin;
import org.apache.hadoop.util.StringUtils;
import org.apache.hadoop.util.VersionInfo;
import org.mortbay.util.ajax.JSON;

/**********************************************************
 * DataNode is a class (and program) that stores a set of
 * blocks for a DFS deployment.  A single deployment can
 * have one or many DataNodes.  Each DataNode communicates
 * regularly with a single NameNode.  It also communicates
 * with client code and other DataNodes from time to time.
 *
 * DataNodes store a series of named blocks.  The DataNode
 * allows client code to read these blocks, or to write new
 * block data.  The DataNode may also, in response to instructions
 * from its NameNode, delete blocks or copy blocks to/from other
 * DataNodes.
 *
 * The DataNode maintains just one critical table:
 *   block-> stream of bytes (of BLOCK_SIZE or less)
 *
 * This info is stored on a local disk.  The DataNode
 * reports the table's contents to the NameNode upon startup
 * and every so often afterwards.
 *
 * DataNodes spend their lives in an endless loop of asking
 * the NameNode for something to do.  A NameNode cannot connect
 * to a DataNode directly; a NameNode simply returns values from
 * functions invoked by a DataNode.
 *
 * DataNodes maintain an open server socket so that client code 
 * or other DataNodes can read/write data.  The host/port for
 * this server is reported to the NameNode, which then sends that
 * information to clients or other DataNodes that might be interested.
 *
 **********************************************************/
@InterfaceAudience.Private
public class DataNode extends Configured 
    implements InterDatanodeProtocol, ClientDatanodeProtocol, FSConstants,
    DataNodeMXBean {
  public static final Log LOG = LogFactory.getLog(DataNode.class);
  
  static{
    Configuration.addDefaultResource("hdfs-default.xml");
    Configuration.addDefaultResource("hdfs-site.xml");
  }

  public static final String DN_CLIENTTRACE_FORMAT =
        "src: %s" +      // src IP
        ", dest: %s" +   // dst IP
        ", bytes: %s" +  // byte count
        ", op: %s" +     // operation
        ", cliID: %s" +  // DFSClient id
        ", offset: %s" + // offset
        ", srvID: %s" +  // DatanodeRegistration
        ", blockid: %s" + // block id
        ", duration: %s";  // duration time
        
  static final Log ClientTraceLog =
    LogFactory.getLog(DataNode.class.getName() + ".clienttrace");

  /**
   * Use {@link NetUtils#createSocketAddr(String)} instead.
   */
  @Deprecated
  public static InetSocketAddress createSocketAddr(String target
                                                   ) throws IOException {
    return NetUtils.createSocketAddr(target);
  }
  
  /**
   * Manages he BPOfferService objects for the data node.
   * Creation, removal, starting, stopping, shutdown on BPOfferService
   * objects must be done via APIs in this class.
   */
  @InterfaceAudience.Private
  class BlockPoolManager {
    private final Map<String, BPOfferService> bpMapping;
    private final Map<InetSocketAddress, BPOfferService> nameNodeThreads;
 
    //This lock is used only to ensure exclusion of refreshNamenodes
    private final Object refreshNamenodesLock = new Object();
    
    BlockPoolManager(Configuration conf)
        throws IOException {
      bpMapping = new HashMap<String, BPOfferService>();
      nameNodeThreads = new HashMap<InetSocketAddress, BPOfferService>();
  
      List<InetSocketAddress> isas = DFSUtil.getNNServiceRpcAddresses(conf);
      for(InetSocketAddress isa : isas) {
        BPOfferService bpos = new BPOfferService(isa);
        nameNodeThreads.put(bpos.getNNSocketAddress(), bpos);
      }
    }
    
    synchronized void addBlockPool(BPOfferService t) {
      if (nameNodeThreads.get(t.getNNSocketAddress()) == null) {
        throw new IllegalArgumentException(
            "Unknown BPOfferService thread for namenode address:"
                + t.getNNSocketAddress());
      }
      if (t.getBlockPoolId() == null) {
        throw new IllegalArgumentException("Null blockpool id");
      }
      bpMapping.put(t.getBlockPoolId(), t);
    }
    
    /**
     * Returns the array of BPOfferService objects. 
     * Caution: The BPOfferService returned could be shutdown any time.
     */
    synchronized BPOfferService[] getAllNamenodeThreads() {
      BPOfferService[] bposArray = new BPOfferService[nameNodeThreads.values()
          .size()];
      return nameNodeThreads.values().toArray(bposArray);
    }
    
    synchronized BPOfferService get(InetSocketAddress addr) {
      return nameNodeThreads.get(addr);
    }
    
    synchronized BPOfferService get(String bpid) {
      return bpMapping.get(bpid);
    }
    
    synchronized void remove(BPOfferService t) {
      nameNodeThreads.remove(t.getNNSocketAddress());
      bpMapping.remove(t.getBlockPoolId());
    }
    
    void shutDownAll() throws InterruptedException {
      BPOfferService[] bposArray = this.getAllNamenodeThreads();
      
      for (BPOfferService bpos : bposArray) {
        bpos.stop(); //interrupts the threads
      }
      //now join
      for (BPOfferService bpos : bposArray) {
        bpos.join();
      }
    }
    
    synchronized void startAll() throws IOException {
      try {
        UserGroupInformation.getLoginUser().doAs(
            new PrivilegedExceptionAction<Object>() {
              public Object run() throws Exception {
                for (BPOfferService bpos : nameNodeThreads.values()) {
                  bpos.start();
                }
                return null;
              }
            });
      } catch (InterruptedException ex) {
        IOException ioe = new IOException();
        ioe.initCause(ex.getCause());
        throw ioe;
      }
    }
    
    void joinAll() throws InterruptedException {
      for (BPOfferService bpos: this.getAllNamenodeThreads()) {
        bpos.join();
      }
    }
    
    void refreshNamenodes(Configuration conf)
        throws IOException, InterruptedException {
      LOG.info("Refresh request received for nameservices: "
          + conf.get(DFS_FEDERATION_NAMESERVICES));
      List<InetSocketAddress> newAddresses = 
        DFSUtil.getNNServiceRpcAddresses(conf);
      List<BPOfferService> toShutdown = new ArrayList<BPOfferService>();
      List<InetSocketAddress> toStart = new ArrayList<InetSocketAddress>();
      synchronized (refreshNamenodesLock) {
        synchronized (this) {
          for (InetSocketAddress nnaddr : nameNodeThreads.keySet()) {
            if (!(newAddresses.contains(nnaddr))) {
              toShutdown.add(nameNodeThreads.get(nnaddr));
            }
          }
          for (InetSocketAddress nnaddr : newAddresses) {
            if (!(nameNodeThreads.containsKey(nnaddr))) {
              toStart.add(nnaddr);
            }
          }

          for (InetSocketAddress nnaddr : toStart) {
            BPOfferService bpos = new BPOfferService(nnaddr);
            nameNodeThreads.put(bpos.getNNSocketAddress(), bpos);
          }

          for (BPOfferService bpos : toShutdown) {
            remove(bpos);
          }
        }

        for (BPOfferService bpos : toShutdown) {
          bpos.stop();
          bpos.join();
        }
        // Now start the threads that are not already running.
        startAll();
      }
    }
  }
  
  volatile boolean shouldRun = true;
  private BlockPoolManager blockPoolManager;
  public volatile FSDatasetInterface data = null;
  private String clusterId = null;

  public final static String EMPTY_DEL_HINT = "";
  AtomicInteger xmitsInProgress = new AtomicInteger();
  Daemon dataXceiverServer = null;
  ThreadGroup threadGroup = null;
  long blockReportInterval;
  boolean resetBlockReportTime = true;
  long initialBlockReportDelay = BLOCKREPORT_INITIAL_DELAY * 1000L;
  long heartBeatInterval;
  private DataStorage storage = null;
  private HttpServer infoServer = null;
  DataNodeMetrics myMetrics;
  private InetSocketAddress selfAddr;
  
  private static volatile DataNode datanodeObject = null;
  private volatile String hostName; // Host name of this datanode
  
  private static String dnThreadName;
  int socketTimeout;
  int socketWriteTimeout = 0;  
  boolean transferToAllowed = true;
  int writePacketSize = 0;
  boolean isBlockTokenEnabled;
<<<<<<< HEAD
  BlockTokenSecretManager blockTokenSecretManager;
  boolean isBlockTokenInitialized = false;
=======
  BlockPoolTokenSecretManager blockPoolTokenSecretManager;
>>>>>>> f529dfe7
  boolean syncOnClose;
  
  public DataBlockScanner blockScanner = null;
  private DirectoryScanner directoryScanner = null;
  
  /** Activated plug-ins. */
  private List<ServicePlugin> plugins;
  
  private static final Random R = new Random();
  
  // For InterDataNodeProtocol
  public Server ipcServer;

  private SecureResources secureResources = null;
  private AbstractList<File> dataDirs;
  private Configuration conf;

  /**
   * Create the DataNode given a configuration and an array of dataDirs.
   * 'dataDirs' is where the blocks are stored.
   */
  DataNode(final Configuration conf, 
           final AbstractList<File> dataDirs) throws IOException {
    this(conf, dataDirs, null);
  }
  
  /**
   * Create the DataNode given a configuration, an array of dataDirs,
   * and a namenode proxy
   */
  DataNode(final Configuration conf, 
           final AbstractList<File> dataDirs,
           final SecureResources resources) throws IOException {
    super(conf);

    DataNode.setDataNode(this);
    
    try {
      hostName = getHostName(conf);
      startDataNode(conf, dataDirs, resources);
    } catch (IOException ie) {
      shutdown();
      throw ie;
    }
  }

  private synchronized void setClusterId(String cid) throws IOException {
    if(clusterId != null && !clusterId.equals(cid)) {
      throw new IOException ("cluster id doesn't match. old cid=" + clusterId 
          + " new cid="+ cid);
    }
    // else
    clusterId = cid;    
  }

  private static String getHostName(Configuration config)
      throws UnknownHostException {
    String name = null;
    // use configured nameserver & interface to get local hostname
    if (config.get(DFS_DATANODE_HOST_NAME_KEY) != null) {
      name = config.get(DFS_DATANODE_HOST_NAME_KEY);
    }
    if (name == null) {
      name = DNS.getDefaultHost(config.get("dfs.datanode.dns.interface",
          "default"), config.get("dfs.datanode.dns.nameserver", "default"));
    }
    return name;
  }

  private void initConfig(Configuration conf) {
    this.socketTimeout =  conf.getInt(DFS_CLIENT_SOCKET_TIMEOUT_KEY,
                                      HdfsConstants.READ_TIMEOUT);
<<<<<<< HEAD
    this.socketWriteTimeout = conf.getInt(DFSConfigKeys.DFS_DATANODE_SOCKET_WRITE_TIMEOUT_KEY,
=======
    this.socketWriteTimeout = conf.getInt(DFS_DATANODE_SOCKET_WRITE_TIMEOUT_KEY,
>>>>>>> f529dfe7
                                          HdfsConstants.WRITE_TIMEOUT);
    /* Based on results on different platforms, we might need set the default 
     * to false on some of them. */
    this.transferToAllowed = conf.getBoolean("dfs.datanode.transferTo.allowed", 
                                             true);
    this.writePacketSize = conf.getInt(DFS_CLIENT_WRITE_PACKET_SIZE_KEY, 
                                       DFS_CLIENT_WRITE_PACKET_SIZE_DEFAULT);

    this.blockReportInterval =
<<<<<<< HEAD
      conf.getLong(DFSConfigKeys.DFS_BLOCKREPORT_INTERVAL_MSEC_KEY, BLOCKREPORT_INTERVAL);
    this.initialBlockReportDelay = conf.getLong(DFSConfigKeys.DFS_BLOCKREPORT_INITIAL_DELAY_KEY,
=======
      conf.getLong(DFS_BLOCKREPORT_INTERVAL_MSEC_KEY, BLOCKREPORT_INTERVAL);
    this.initialBlockReportDelay = conf.getLong(DFS_BLOCKREPORT_INITIAL_DELAY_KEY,
>>>>>>> f529dfe7
                                            BLOCKREPORT_INITIAL_DELAY)* 1000L; 
    if (this.initialBlockReportDelay >= blockReportInterval) {
      this.initialBlockReportDelay = 0;
      LOG.info("dfs.blockreport.initialDelay is greater than " +
        "dfs.blockreport.intervalMsec." + " Setting initial delay to 0 msec:");
    }
<<<<<<< HEAD
    this.heartBeatInterval = conf.getLong(DFSConfigKeys.DFS_HEARTBEAT_INTERVAL_KEY, HEARTBEAT_INTERVAL) * 1000L;

    // do we need to sync block file contents to disk when blockfile is closed?
    this.syncOnClose = conf.getBoolean(DFSConfigKeys.DFS_DATANODE_SYNCONCLOSE_KEY, 
                                       DFSConfigKeys.DFS_DATANODE_SYNCONCLOSE_DEFAULT);
=======
    this.heartBeatInterval = conf.getLong(DFS_HEARTBEAT_INTERVAL_KEY, HEARTBEAT_INTERVAL) * 1000L;

    // do we need to sync block file contents to disk when blockfile is closed?
    this.syncOnClose = conf.getBoolean(DFS_DATANODE_SYNCONCLOSE_KEY, 
                                       DFS_DATANODE_SYNCONCLOSE_DEFAULT);
>>>>>>> f529dfe7
  }
  
  private void startInfoServer(Configuration conf) throws IOException {
    // create a servlet to serve full-file content
    InetSocketAddress infoSocAddr = DataNode.getInfoAddr(conf);
    String infoHost = infoSocAddr.getHostName();
    int tmpInfoPort = infoSocAddr.getPort();
    this.infoServer = (secureResources == null) 
       ? new HttpServer("datanode", infoHost, tmpInfoPort, tmpInfoPort == 0, 
           conf, new AccessControlList(conf.get(DFS_ADMIN, " ")))
       : new HttpServer("datanode", infoHost, tmpInfoPort, tmpInfoPort == 0,
           conf, new AccessControlList(conf.get(DFS_ADMIN, " ")),
           secureResources.getListener());
    if(LOG.isDebugEnabled()) {
      LOG.debug("Datanode listening on " + infoHost + ":" + tmpInfoPort);
    }
    if (conf.getBoolean("dfs.https.enable", false)) {
      boolean needClientAuth = conf.getBoolean(DFS_CLIENT_HTTPS_NEED_AUTH_KEY,
                                               DFS_CLIENT_HTTPS_NEED_AUTH_DEFAULT);
      InetSocketAddress secInfoSocAddr = NetUtils.createSocketAddr(conf.get(
          "dfs.datanode.https.address", infoHost + ":" + 0));
      Configuration sslConf = new HdfsConfiguration(false);
      sslConf.addResource(conf.get("dfs.https.server.keystore.resource",
          "ssl-server.xml"));
      this.infoServer.addSslListener(secInfoSocAddr, sslConf, needClientAuth);
      if(LOG.isDebugEnabled()) {
        LOG.debug("Datanode listening for SSL on " + secInfoSocAddr);
      }
    }
    this.infoServer.addInternalServlet(null, "/streamFile/*", StreamFile.class);
    this.infoServer.addInternalServlet(null, "/getFileChecksum/*",
        FileChecksumServlets.GetServlet.class);
    
    this.infoServer.setAttribute("datanode", this);
    this.infoServer.setAttribute(JspHelper.CURRENT_CONF, conf);
    this.infoServer.addServlet(null, "/blockScannerReport", 
                               DataBlockScanner.Servlet.class);
    this.infoServer.start();
  }
  
  private void startPlugins(Configuration conf) {
    plugins = conf.getInstances("dfs.datanode.plugins", ServicePlugin.class);
    for (ServicePlugin p: plugins) {
      try {
        p.start(this);
        LOG.info("Started plug-in " + p);
      } catch (Throwable t) {
        LOG.warn("ServicePlugin " + p + " could not be started", t);
      }
    }
  }
  

  private void initIpcServer(Configuration conf) throws IOException {
    InetSocketAddress ipcAddr = NetUtils.createSocketAddr(
        conf.get("dfs.datanode.ipc.address"));
    ipcServer = RPC.getServer(DataNode.class, this, ipcAddr.getHostName(),
                              ipcAddr.getPort(), 
<<<<<<< HEAD
                              conf.getInt(DFSConfigKeys.DFS_DATANODE_HANDLER_COUNT_KEY, 
                                          DFSConfigKeys.DFS_DATANODE_HANDLER_COUNT_DEFAULT), 
                              false, conf, blockTokenSecretManager);
=======
                              conf.getInt(DFS_DATANODE_HANDLER_COUNT_KEY, 
                                          DFS_DATANODE_HANDLER_COUNT_DEFAULT), 
                              false, conf, blockPoolTokenSecretManager);
>>>>>>> f529dfe7
    // set service-level authorization security policy
    if (conf.getBoolean(
        CommonConfigurationKeys.HADOOP_SECURITY_AUTHORIZATION, false)) {
      ipcServer.refreshServiceAcl(conf, new HDFSPolicyProvider());
    }
  }
  
/**
 * Initialize the datanode's periodic scanners:
 *     {@link DataBlockScanner}
 *     {@link DirectoryScanner}
 * They report results on a per-blockpool basis but do their scanning 
 * on a per-Volume basis to minimize competition for disk iops.
 * 
 * @param conf - Configuration has the run intervals and other 
 *               parameters for these periodic scanners
 */
  private void initPeriodicScanners(Configuration conf) {
    initDataBlockScanner(conf);
    initDirectoryScanner(conf);
  }
  
  private void shutdownPeriodicScanners() {
    shutdownDirectoryScanner();
    shutdownDataBlockScanner();
  }
  
  /**
   * See {@link DataBlockScanner}
   */
  private synchronized void initDataBlockScanner(Configuration conf) {
    if (blockScanner != null) {
      return;
    }
    String reason = null;
<<<<<<< HEAD
    if (conf.getInt(DFSConfigKeys.DFS_DATANODE_SCAN_PERIOD_HOURS_KEY, 
                    DFSConfigKeys.DFS_DATANODE_SCAN_PERIOD_HOURS_DEFAULT) < 0) {
=======
    if (conf.getInt(DFS_DATANODE_SCAN_PERIOD_HOURS_KEY,
                    DFS_DATANODE_SCAN_PERIOD_HOURS_DEFAULT) < 0) {
>>>>>>> f529dfe7
      reason = "verification is turned off by configuration";
    } else if (!(data instanceof FSDataset)) {
      reason = "verifcation is supported only with FSDataset";
    } 
    if (reason == null) {
      blockScanner = new DataBlockScanner(this, (FSDataset)data, conf);
      blockScanner.start();
    } else {
      LOG.info("Periodic Block Verification scan is disabled because " +
               reason + ".");
    }
  }
  
  private void shutdownDataBlockScanner() {
    if (blockScanner != null) {
      blockScanner.shutdown();
    }
  }
  
  /**
   * See {@link DirectoryScanner}
   */
  private synchronized void initDirectoryScanner(Configuration conf) {
    if (directoryScanner != null) {
      return;
    }
    String reason = null;
    if (conf.getInt(DFS_DATANODE_DIRECTORYSCAN_INTERVAL_KEY, 
                    DFS_DATANODE_DIRECTORYSCAN_INTERVAL_DEFAULT) < 0) {
      reason = "verification is turned off by configuration";
    } else if (!(data instanceof FSDataset)) {
      reason = "verification is supported only with FSDataset";
    } 
    if (reason == null) {
      directoryScanner = new DirectoryScanner((FSDataset) data, conf);
      directoryScanner.start();
    } else {
      LOG.info("Periodic Directory Tree Verification scan is disabled because " +
               reason + ".");
    }
  }
  
  private synchronized void shutdownDirectoryScanner() {
    if (directoryScanner != null) {
      directoryScanner.shutdown();
    }
  }
  
  private void initDataXceiver(Configuration conf) throws IOException {
    InetSocketAddress socAddr = DataNode.getStreamingAddr(conf);

    // find free port or use privileged port provided
    ServerSocket ss;
    if(secureResources == null) {
      ss = (socketWriteTimeout > 0) ? 
          ServerSocketChannel.open().socket() : new ServerSocket();
          Server.bind(ss, socAddr, 0);
    } else {
      ss = secureResources.getStreamingSocket();
    }
    ss.setReceiveBufferSize(DEFAULT_DATA_SOCKET_SIZE); 
    // adjust machine name with the actual port
    int tmpPort = ss.getLocalPort();
    selfAddr = new InetSocketAddress(ss.getInetAddress().getHostAddress(),
                                     tmpPort);
    LOG.info("Opened info server at " + tmpPort);
      
    this.threadGroup = new ThreadGroup("dataXceiverServer");
    this.dataXceiverServer = new Daemon(threadGroup, 
        new DataXceiverServer(ss, conf, this));
    this.threadGroup.setDaemon(true); // auto destroy when empty
  }
  
  // calls specific to BP
  protected void notifyNamenodeReceivedBlock(ExtendedBlock block, String delHint) {
    BPOfferService bpos = blockPoolManager.get(block.getBlockPoolId());
    if(bpos != null) {
      bpos.notifyNamenodeReceivedBlock(block, delHint); 
    } else {
      LOG.warn("Cannot find BPOfferService for reporting block received for bpid="
          + block.getBlockPoolId());
    }
  }
  
  public void reportBadBlocks(ExtendedBlock block) throws IOException{
    BPOfferService bpos = blockPoolManager.get(block.getBlockPoolId());
    if(bpos == null || bpos.bpNamenode == null) {
      throw new IOException("cannot locate OfferService thread for bp="+block.getBlockPoolId());
    }
    bpos.reportBadBlocks(block);
  }
  
  /**
   * A thread per namenode to perform:
   * <ul>
   * <li> Pre-registration handshake with namenode</li>
   * <li> Registration with namenode</li>
   * <li> Send periodic heartbeats to the namenode</li>
   * <li> Handle commands received from the datanode</li>
   * </ul>
   */
  @InterfaceAudience.Private
  class BPOfferService implements Runnable {
    final InetSocketAddress nnAddr;
    DatanodeRegistration bpRegistration;
    NamespaceInfo bpNSInfo;
    long lastBlockReport = 0;
    private Thread bpThread;
    private DatanodeProtocol bpNamenode;
    private String blockPoolId;
    private long lastHeartbeat = 0;
    private volatile boolean initialized = false;
    private final LinkedList<Block> receivedBlockList = new LinkedList<Block>();
    private final LinkedList<String> delHints = new LinkedList<String>();
    private volatile boolean shouldServiceRun = true;
    private boolean isBlockTokenInitialized = false;
    UpgradeManagerDatanode upgradeManager = null;

    BPOfferService(InetSocketAddress isa) {
      this.bpRegistration = new DatanodeRegistration(getMachineName());
      bpRegistration.setInfoPort(infoServer.getPort());
      bpRegistration.setIpcPort(getIpcPort());
      this.nnAddr = isa;
    }

    /**
     * returns true if BP thread has completed initialization of storage
     * and has registered with the corresponding namenode
     * @return true if initialized
     */
    public boolean initialized() {
      return initialized;
    }
    
    public boolean isAlive() {
      return shouldServiceRun && bpThread.isAlive();
    }
    
    public String getBlockPoolId() {
      return blockPoolId;
    }
    
    private InetSocketAddress getNNSocketAddress() {
      return nnAddr;
    }
 
    void setNamespaceInfo(NamespaceInfo nsinfo) {
      bpNSInfo = nsinfo;
      this.blockPoolId = nsinfo.getBlockPoolID();
      blockPoolManager.addBlockPool(this);
    }

    void setNameNode(DatanodeProtocol dnProtocol) {
        bpNamenode = dnProtocol;
    }

    private NamespaceInfo handshake() throws IOException {
      NamespaceInfo nsInfo = new NamespaceInfo();
      while (shouldRun && shouldServiceRun) {
        try {
          nsInfo = bpNamenode.versionRequest();
          // verify build version
          String nsVer = nsInfo.getBuildVersion();
          String stVer = Storage.getBuildVersion();
          LOG.info("handshake: namespace info = " + nsInfo);
          
          if(! nsVer.equals(stVer)) {
            String errorMsg = "Incompatible build versions: bp = " + blockPoolId + 
            "namenode BV = " + nsVer + "; datanode BV = " + stVer;
            LOG.warn(errorMsg);
            bpNamenode.errorReport( bpRegistration, 
                DatanodeProtocol.NOTIFY, errorMsg );
          } else {
            break;
          }
        } catch(SocketTimeoutException e) {  // namenode is busy
          LOG.warn("Problem connecting to server: " + nnAddr);
        } catch(IOException e ) {  // namenode is not available
          LOG.warn("Problem connecting to server: " + nnAddr);
        }
        
        // try again in a second
        try {
          Thread.sleep(5000);
        } catch (InterruptedException ie) {}
      }
      
      assert FSConstants.LAYOUT_VERSION == nsInfo.getLayoutVersion() :
        "Data-node and name-node layout versions must be the same."
        + "Expected: "+ FSConstants.LAYOUT_VERSION 
        + " actual "+ nsInfo.getLayoutVersion();
      return nsInfo;
    }

    void setupBP(Configuration conf, AbstractList<File> dataDirs) 
    throws IOException {
      // get NN proxy
      DatanodeProtocol dnp = 
        (DatanodeProtocol)RPC.waitForProxy(DatanodeProtocol.class,
            DatanodeProtocol.versionID, nnAddr, conf);
      setNameNode(dnp);

      // handshake with NN
      NamespaceInfo nsInfo = handshake();
      setNamespaceInfo(nsInfo);
      synchronized(DataNode.this) {
        // we do not allow namenode from different cluster to register
        if(clusterId != null && !clusterId.equals(nsInfo.clusterID)) {
          throw new IOException(
              "cannot register with the namenode because clusterid do not match:"
              + " nn=" + nsInfo.getBlockPoolID() + "; nn cid=" + nsInfo.clusterID + 
              ";dn cid=" + clusterId);
        }

        setupBPStorage();

        setClusterId(nsInfo.clusterID);
      }
    
      initPeriodicScanners(conf);
    }
    
    void setupBPStorage() throws IOException {
      StartupOption startOpt = getStartupOption(conf);
      assert startOpt != null : "Startup option must be set.";

      boolean simulatedFSDataset = 
        conf.getBoolean("dfs.datanode.simulateddatastorage", false);
      
      if (simulatedFSDataset) {
        initFsDataSet(conf, dataDirs);
        bpRegistration.setStorageID(getStorageId()); //same as DN
        bpRegistration.storageInfo.layoutVersion = FSConstants.LAYOUT_VERSION;
        bpRegistration.storageInfo.namespaceID = bpNSInfo.namespaceID;
        bpRegistration.storageInfo.clusterID = bpNSInfo.clusterID;
      } else {
        // read storage info, lock data dirs and transition fs state if necessary          
        storage.recoverTransitionRead(blockPoolId, bpNSInfo, dataDirs, startOpt);
        LOG.info("setting up storage: nsid=" + storage.namespaceID + ";bpid="
            + blockPoolId + ";lv=" + storage.layoutVersion + ";nsInfo="
            + bpNSInfo);

        bpRegistration.setStorageID(getStorageId());
        bpRegistration.setStorageInfo(storage.getBPStorage(blockPoolId));
        initFsDataSet(conf, dataDirs);
      }
      data.addBlockPool(blockPoolId, conf);
    }

    /**
     * This methods  arranges for the data node to send the block report at 
     * the next heartbeat.
     */
    void scheduleBlockReport(long delay) {
      if (delay > 0) { // send BR after random delay
        lastBlockReport = System.currentTimeMillis()
        - ( blockReportInterval - R.nextInt((int)(delay)));
      } else { // send at next heartbeat
        lastBlockReport = lastHeartbeat - blockReportInterval;
      }
      resetBlockReportTime = true; // reset future BRs for randomness
    }

    private void reportBadBlocks(ExtendedBlock block) {
      DatanodeInfo[] dnArr = { new DatanodeInfo(bpRegistration) };
      LocatedBlock[] blocks = { new LocatedBlock(block, dnArr) }; 
      
      try {
        bpNamenode.reportBadBlocks(blocks);  
      } catch (IOException e){
        /* One common reason is that NameNode could be in safe mode.
         * Should we keep on retrying in that case?
         */
        LOG.warn("Failed to report bad block " + block + " to namenode : " +
                 " Exception : " + StringUtils.stringifyException(e));
      }
      
    }
    
    /**
     * Report received blocks and delete hints to the Namenode
     * @throws IOException
     */
    private void reportReceivedBlocks() throws IOException {
      //check if there are newly received blocks
      Block [] blockArray=null;
      String [] delHintArray=null;
      synchronized(receivedBlockList) {
        synchronized(delHints){
          int numBlocks = receivedBlockList.size();
          if (numBlocks > 0) {
            if(numBlocks!=delHints.size()) {
              LOG.warn("Panic: receiveBlockList and delHints are not of " +
              "the same length" );
            }
            //
            // Send newly-received blockids to namenode
            //
            blockArray = receivedBlockList.toArray(new Block[numBlocks]);
            delHintArray = delHints.toArray(new String[numBlocks]);
          }
        }
      }
      if (blockArray != null) {
        if(delHintArray == null || delHintArray.length != blockArray.length ) {
          LOG.warn("Panic: block array & delHintArray are not the same" );
        }
        bpNamenode.blockReceived(bpRegistration, blockPoolId, blockArray,
            delHintArray);
        synchronized(receivedBlockList) {
          synchronized(delHints){
            for(int i=0; i<blockArray.length; i++) {
              receivedBlockList.remove(blockArray[i]);
              delHints.remove(delHintArray[i]);
            }
          }
        }
      }
    }

    /*
     * Informing the name node could take a long long time! Should we wait
     * till namenode is informed before responding with success to the
     * client? For now we don't.
     */
    void notifyNamenodeReceivedBlock(ExtendedBlock block, String delHint) {
      if(block==null || delHint==null) {
        throw new IllegalArgumentException(
            block==null?"Block is null":"delHint is null");
      }
      
      if (!block.getBlockPoolId().equals(blockPoolId)) {
        LOG.warn("BlockPool mismatch " + block.getBlockPoolId() + 
            " vs. " + blockPoolId);
        return;
      }
      
      synchronized (receivedBlockList) {
        synchronized (delHints) {
          receivedBlockList.add(block.getLocalBlock());
          delHints.add(delHint);
          receivedBlockList.notifyAll();
        }
      }
    }


    /**
     * Report the list blocks to the Namenode
     * @throws IOException
     */
    DatanodeCommand blockReport() throws IOException {
      // send block report
      DatanodeCommand cmd = null;
      long startTime = now();
      if (startTime - lastBlockReport > blockReportInterval) {
        //
        // Send latest block report if timer has expired.
        // Get back a list of local block(s) that are obsolete
        // and can be safely GC'ed.
        //
        long brStartTime = now();
        BlockListAsLongs bReport = data.getBlockReport(blockPoolId);
        cmd = bpNamenode.blockReport(bpRegistration, blockPoolId, bReport
            .getBlockListAsLongs());
        long brTime = now() - brStartTime;
        myMetrics.blockReports.inc(brTime);
        LOG.info("BlockReport of " + bReport.getNumberOfBlocks() +
            " blocks got processed in " + brTime + " msecs");
        //
        // If we have sent the first block report, then wait a random
        // time before we start the periodic block reports.
        //
        if (resetBlockReportTime) {
          lastBlockReport = startTime - R.nextInt((int)(blockReportInterval));
          resetBlockReportTime = false;
        } else {
          /* say the last block report was at 8:20:14. The current report
           * should have started around 9:20:14 (default 1 hour interval).
           * If current time is :
           *   1) normal like 9:20:18, next report should be at 10:20:14
           *   2) unexpected like 11:35:43, next report should be at 12:20:14
           */
          lastBlockReport += (now() - lastBlockReport) /
          blockReportInterval * blockReportInterval;
        }
        LOG.info("sent block report, processed command:" + cmd);
      }
      return cmd;
    }
    
    
    DatanodeCommand [] sendHeartBeat() throws IOException {
      return bpNamenode.sendHeartbeat(bpRegistration,
          data.getCapacity(),
          data.getDfsUsed(),
          data.getRemaining(),
          data.getBlockPoolUsed(blockPoolId),
          xmitsInProgress.get(),
          getXceiverCount());
    }
    
    //This must be called only by blockPoolManager
    void start() {
      if ((bpThread != null) && (bpThread.isAlive())) {
        //Thread is started already
        return;
      }
      bpThread = new Thread(this, dnThreadName);
      bpThread.setDaemon(true); // needed for JUnit testing
      bpThread.start();
    }
    
    //This must be called only by blockPoolManager.
    void stop() {
      shouldServiceRun = false;
      if (bpThread != null) {
          bpThread.interrupt();
      }
    }
    
    //This must be called only by blockPoolManager
    void join() {
      try {
        if (bpThread != null) {
          bpThread.join();
        }
      } catch (InterruptedException ie) { }
    }
    
    //Cleanup method to be called by current thread before exiting.
    private synchronized void cleanUp() {
      
      if(upgradeManager != null)
        upgradeManager.shutdownUpgrade();
      
      blockPoolManager.remove(this);
      shouldServiceRun = false;
      RPC.stopProxy(bpNamenode);
      if (blockScanner != null) {
        blockScanner.removeBlockPool(this.getBlockPoolId());
      }
     
      data.shutdownBlockPool(this.getBlockPoolId());
      storage.removeBlockPoolStorage(this.getBlockPoolId());
    }

    /**
     * Main loop for each BP thread. Run until shutdown,
     * forever calling remote NameNode functions.
     */
    private void offerService() throws Exception {
      LOG.info("For namenode " + nnAddr + " using BLOCKREPORT_INTERVAL of "
          + blockReportInterval + "msec" + " Initial delay: "
          + initialBlockReportDelay + "msec" + "; heartBeatInterval="
          + heartBeatInterval);

      //
      // Now loop for a long time....
      //
      while (shouldRun && shouldServiceRun) {
        try {
          long startTime = now();

          //
          // Every so often, send heartbeat or block-report
          //
          if (startTime - lastHeartbeat > heartBeatInterval) {
            //
            // All heartbeat messages include following info:
            // -- Datanode name
            // -- data transfer port
            // -- Total capacity
            // -- Bytes remaining
            //
            lastHeartbeat = startTime;
            DatanodeCommand[] cmds = sendHeartBeat();
            myMetrics.heartbeats.inc(now() - startTime);
            if (!processCommand(cmds))
              continue;
          }

          reportReceivedBlocks();

          DatanodeCommand cmd = blockReport();
          processCommand(cmd);

          // Now safe to start scanning the block pool
          if (blockScanner != null) {
            blockScanner.addBlockPool(this.blockPoolId);
          }

          //
          // There is no work to do;  sleep until hearbeat timer elapses, 
          // or work arrives, and then iterate again.
          //
          long waitTime = heartBeatInterval - 
          (System.currentTimeMillis() - lastHeartbeat);
          synchronized(receivedBlockList) {
            if (waitTime > 0 && receivedBlockList.size() == 0) {
              try {
                receivedBlockList.wait(waitTime);
              } catch (InterruptedException ie) {
                LOG.warn("BPOfferService for block pool="
                    + this.getBlockPoolId() + " received exception:" + ie);
              }
            }
          } // synchronized
        } catch(RemoteException re) {
          String reClass = re.getClassName();
          if (UnregisteredNodeException.class.getName().equals(reClass) ||
              DisallowedDatanodeException.class.getName().equals(reClass) ||
              IncorrectVersionException.class.getName().equals(reClass)) {
            LOG.warn("blockpool " + blockPoolId + " is shutting down: " + 
                StringUtils.stringifyException(re));
            shouldServiceRun = false;
            return;
          }
          LOG.warn(StringUtils.stringifyException(re));
          try {
            long sleepTime = Math.min(1000, heartBeatInterval);
            Thread.sleep(sleepTime);
          } catch (InterruptedException ie) {
            Thread.currentThread().interrupt();
          }
        } catch (IOException e) {
          LOG.warn(StringUtils.stringifyException(e));
        }
      } // while (shouldRun && shouldServiceRun)
    } // offerService

    /**
     * Register one bp with the corresponding NameNode
     * <p>
     * The bpDatanode needs to register with the namenode on startup in order
     * 1) to report which storage it is serving now and 
     * 2) to receive a registrationID
     *  
     * issued by the namenode to recognize registered datanodes.
     * 
     * @see FSNamesystem#registerDatanode(DatanodeRegistration)
     * @throws IOException
     */
    void register() throws IOException {
      LOG.info("in register: sid=" + bpRegistration.getStorageID() + ";SI="
          + bpRegistration.storageInfo); 
                
      while(shouldRun && shouldServiceRun) {
        try {
          // Use returned registration from namenode with updated machine name.
          bpRegistration = bpNamenode.registerDatanode(bpRegistration);

          LOG.info("bpReg after =" + bpRegistration.storageInfo + 
              ";sid=" + bpRegistration.storageID + ";name="+bpRegistration.getName());

          NetUtils.getHostname();
          hostName = bpRegistration.getHost();
          break;
        } catch(SocketTimeoutException e) {  // namenode is busy
          LOG.info("Problem connecting to server: " + nnAddr);
          try {
            Thread.sleep(1000);
          } catch (InterruptedException ie) {}
        }
      }

      if (storage.getStorageID().equals("")) {
        storage.setStorageID(bpRegistration.getStorageID());
        storage.writeAll();
        LOG.info("New storage id " + bpRegistration.getStorageID()
            + " is assigned to data-node " + bpRegistration.getName());
      } else if(!storage.getStorageID().equals(bpRegistration.getStorageID())) {
        throw new IOException("Inconsistent storage IDs. Name-node returned "
            + bpRegistration.getStorageID() 
            + ". Expecting " + storage.getStorageID());
      }

      if (!isBlockTokenInitialized) {
        /* first time registering with NN */
        ExportedBlockKeys keys = bpRegistration.exportedKeys;
        isBlockTokenEnabled = keys.isBlockTokenEnabled();
        if (isBlockTokenEnabled) {
          long blockKeyUpdateInterval = keys.getKeyUpdateInterval();
          long blockTokenLifetime = keys.getTokenLifetime();
          LOG.info("Block token params received from NN: for block pool " +
              blockPoolId + " keyUpdateInterval="
              + blockKeyUpdateInterval / (60 * 1000)
              + " min(s), tokenLifetime=" + blockTokenLifetime / (60 * 1000)
              + " min(s)");
          final BlockTokenSecretManager secretMgr = 
            new BlockTokenSecretManager(false, 0, blockTokenLifetime);
          blockPoolTokenSecretManager.addBlockPool(blockPoolId, secretMgr);
        }
        isBlockTokenInitialized = true;
      }

      if (isBlockTokenEnabled) {
        blockPoolTokenSecretManager.setKeys(blockPoolId,
            bpRegistration.exportedKeys);
        bpRegistration.exportedKeys = ExportedBlockKeys.DUMMY_KEYS;
      }

      LOG.info("in register:" + ";bpDNR="+bpRegistration.storageInfo);

      // random short delay - helps scatter the BR from all DNs
      scheduleBlockReport(initialBlockReportDelay);
    }


    /**
     * No matter what kind of exception we get, keep retrying to offerService().
     * That's the loop that connects to the NameNode and provides basic DataNode
     * functionality.
     *
     * Only stop when "shouldRun" or "shouldServiceRun" is turned off, which can
     * happen either at shutdown or due to refreshNamenodes.
     */
    @Override
    public void run() {
      LOG.info(bpRegistration + "In BPOfferService.run, data = " + data
          + ";bp=" + blockPoolId);

      try {
        // init stuff
        try {
          // setup storage
          setupBP(conf, dataDirs);
          register();
        } catch (IOException ioe) {
          // Initial handshake, storage recovery or registration failed
          // End BPOfferService thread
          LOG.fatal(bpRegistration + " initialization failed for block pool "
              + blockPoolId, ioe);
          return;
        }

        initialized = true; // bp is initialized;
        
        while (shouldRun && shouldServiceRun) {
          try {
            startDistributedUpgradeIfNeeded();
            offerService();
          } catch (Exception ex) {
            LOG.error("Exception: " + StringUtils.stringifyException(ex));
            if (shouldRun && shouldServiceRun) {
              try {
                Thread.sleep(5000);
              } catch (InterruptedException ie) {
                LOG.warn("Received exception: ", ie);
              }
            }
          }
        }
      } catch (Throwable ex) {
        LOG.warn("Unexpected exception ", ex);
      } finally {
        LOG.warn(bpRegistration + " ending block pool service for: " 
            + blockPoolId);
        cleanUp();
      }
    }

    /**
     * Process an array of datanode commands
     * 
     * @param cmds an array of datanode commands
     * @return true if further processing may be required or false otherwise. 
     */
    private boolean processCommand(DatanodeCommand[] cmds) {
      if (cmds != null) {
        for (DatanodeCommand cmd : cmds) {
          try {
            if (processCommand(cmd) == false) {
              return false;
            }
          } catch (IOException ioe) {
            LOG.warn("Error processing datanode Command", ioe);
          }
        }
      }
      return true;
    }

    /**
     * 
     * @param cmd
     * @return true if further processing may be required or false otherwise. 
     * @throws IOException
     */
    private boolean processCommand(DatanodeCommand cmd) throws IOException {
      if (cmd == null)
        return true;
      final BlockCommand bcmd = 
        cmd instanceof BlockCommand? (BlockCommand)cmd: null;

      switch(cmd.getAction()) {
      case DatanodeProtocol.DNA_TRANSFER:
        // Send a copy of a block to another datanode
        transferBlocks(bcmd.getBlockPoolId(), bcmd.getBlocks(), bcmd.getTargets());
        myMetrics.blocksReplicated.inc(bcmd.getBlocks().length);
        break;
      case DatanodeProtocol.DNA_INVALIDATE:
        //
        // Some local block(s) are obsolete and can be 
        // safely garbage-collected.
        //
        Block toDelete[] = bcmd.getBlocks();
        try {
          if (blockScanner != null) {
            blockScanner.deleteBlocks(bcmd.getBlockPoolId(), toDelete);
          }
          // using global fsdataset
          data.invalidate(bcmd.getBlockPoolId(), toDelete);
        } catch(IOException e) {
          checkDiskError();
          throw e;
        }
        myMetrics.blocksRemoved.inc(toDelete.length);
        break;
      case DatanodeProtocol.DNA_SHUTDOWN:
        // shut down the data node
        shouldServiceRun = false;
        return false;
      case DatanodeProtocol.DNA_REGISTER:
        // namenode requested a registration - at start or if NN lost contact
        LOG.info("DatanodeCommand action: DNA_REGISTER");
        if (shouldRun && shouldServiceRun) {
          register();
        }
        break;
      case DatanodeProtocol.DNA_FINALIZE:
        storage.finalizeUpgrade(((DatanodeCommand.Finalize) cmd)
            .getBlockPoolId());
        break;
      case UpgradeCommand.UC_ACTION_START_UPGRADE:
        // start distributed upgrade here
        processDistributedUpgradeCommand((UpgradeCommand)cmd);
        break;
      case DatanodeProtocol.DNA_RECOVERBLOCK:
        recoverBlocks(((BlockRecoveryCommand)cmd).getRecoveringBlocks());
        break;
      case DatanodeProtocol.DNA_ACCESSKEYUPDATE:
        LOG.info("DatanodeCommand action: DNA_ACCESSKEYUPDATE");
        if (isBlockTokenEnabled) {
          blockPoolTokenSecretManager.setKeys(blockPoolId, 
              ((KeyUpdateCommand) cmd).getExportedKeys());
        }
        break;
      default:
        LOG.warn("Unknown DatanodeCommand action: " + cmd.getAction());
      }
      return true;
    }
    
    private void processDistributedUpgradeCommand(UpgradeCommand comm)
    throws IOException {
      UpgradeManagerDatanode upgradeManager = getUpgradeManager();
      upgradeManager.processUpgradeCommand(comm);
    }

    synchronized UpgradeManagerDatanode getUpgradeManager() {
      if(upgradeManager == null)
        upgradeManager = 
          new UpgradeManagerDatanode(DataNode.getDataNode(), blockPoolId);
      
      return upgradeManager;
    }
    
    /**
     * Start distributed upgrade if it should be initiated by the data-node.
     */
    private void startDistributedUpgradeIfNeeded() throws IOException {
      UpgradeManagerDatanode um = getUpgradeManager();
      
      if(!um.getUpgradeState())
        return;
      um.setUpgradeState(false, um.getUpgradeVersion());
      um.startUpgrade();
      return;
    }
  }

  /**
   * This method starts the data node with the specified conf.
   * 
   * @param conf - the configuration
   *  if conf's CONFIG_PROPERTY_SIMULATED property is set
   *  then a simulated storage based data node is created.
   * 
   * @param dataDirs - only for a non-simulated storage data node
   * @throws IOException
   */
  void startDataNode(Configuration conf, 
                     AbstractList<File> dataDirs,
                    // DatanodeProtocol namenode,
                     SecureResources resources
                     ) throws IOException {
    if(UserGroupInformation.isSecurityEnabled() && resources == null)
      throw new RuntimeException("Cannot start secure cluster without " +
      "privileged resources.");

    // settings global for all BPs in the Data Node
    this.secureResources = resources;
    this.dataDirs = dataDirs;
    this.conf = conf;

    storage = new DataStorage();
    
    // global DN settings
    initConfig(conf);
    registerMXBean();
    initDataXceiver(conf);
    startInfoServer(conf);
  
    // BlockPoolTokenSecretManager is required to create ipc server.
    this.blockPoolTokenSecretManager = new BlockPoolTokenSecretManager();
    initIpcServer(conf);

    myMetrics = new DataNodeMetrics(conf, getMachineName());

    blockPoolManager = new BlockPoolManager(conf);
  }
  
  BPOfferService[] getAllBpOs() {
    return blockPoolManager.getAllNamenodeThreads();
  }
  
  /**
   * Initializes the {@link #data}. The initialization is done only once, when
   * handshake with the the first namenode is completed.
   */
  private synchronized void initFsDataSet(Configuration conf,
      AbstractList<File> dataDirs) throws IOException {
    if (data != null) { // Already initialized
      return;
    }

    // get version and id info from the name-node
    boolean simulatedFSDataset = 
      conf.getBoolean("dfs.datanode.simulateddatastorage", false);

    if (simulatedFSDataset) {
      storage.createStorageID();
      // it would have been better to pass storage as a parameter to
      // constructor below - need to augment ReflectionUtils used below.
      conf.set(DFS_DATANODE_STORAGEID_KEY, getStorageId());
      try {
        data = (FSDatasetInterface) ReflectionUtils.newInstance(
            Class.forName(
            "org.apache.hadoop.hdfs.server.datanode.SimulatedFSDataset"),
            conf);
      } catch (ClassNotFoundException e) {
        throw new IOException(StringUtils.stringifyException(e));
      }
    } else {
      data = new FSDataset(storage, conf);
    }
  }

  /**
   * Determine the http server's effective addr
   */
  public static InetSocketAddress getInfoAddr(Configuration conf) {
    return NetUtils.createSocketAddr(
        conf.get("dfs.datanode.http.address", "0.0.0.0:50075"));
  }
  
  private void registerMXBean() {
    // register MXBean
    MBeanServer mbs = ManagementFactory.getPlatformMBeanServer(); 
    try {
      ObjectName mxbeanName = new ObjectName("HadoopInfo:type=DataNodeInfo");
      mbs.registerMBean(this, mxbeanName);
    } catch ( javax.management.InstanceAlreadyExistsException iaee ) {
      // in unit tests, we may have multiple datanodes in the same JVM
      LOG.info("DataNode MXBean already registered");
    } catch ( javax.management.JMException e ) {
      LOG.warn("Failed to register DataNode MXBean", e);
    }
  }
  
  int getPort() {
    return selfAddr.getPort();
  }
  
  String getStorageId() {
    return storage.getStorageID();
  }
  
  /** 
   * Get host:port with host set to Datanode host and port set to the
   * port {@link DataXceiver} is serving.
   * @return host:port string
   */
  public String getMachineName() {
    return hostName + ":" + getPort();
  }
  
  public int getIpcPort() {
    return ipcServer.getListenerAddress().getPort();
  }
  
  /**
   * get BP registration by blockPool id
   * @param bpid
   * @return BP registration object
   * @throws IOException
   */
  DatanodeRegistration getDNRegistrationForBP(String bpid) 
  throws IOException {
    BPOfferService bpos = blockPoolManager.get(bpid);
    if(bpos==null || bpos.bpRegistration==null) {
      throw new IOException("cannot find BPOfferService for bpid="+bpid);
    }
    return bpos.bpRegistration;
  }
  
  /**
   * get BP registration by machine and port name (host:port)
   * @param mName
   * @return BP registration 
   * @throws IOException 
   */
  DatanodeRegistration getDNRegistrationByMachineName(String mName) {
    BPOfferService [] bposArray = blockPoolManager.getAllNamenodeThreads();
    for (BPOfferService bpos : bposArray) {
      if(bpos.bpRegistration.getName().equals(mName))
        return bpos.bpRegistration;
    }
    return null;
  }
  
  /**
   * Creates either NIO or regular depending on socketWriteTimeout.
   */
  protected Socket newSocket() throws IOException {
    return (socketWriteTimeout > 0) ? 
           SocketChannel.open().socket() : new Socket();                                   
  }
<<<<<<< HEAD
  
  private NamespaceInfo handshake() throws IOException {
    NamespaceInfo nsInfo = new NamespaceInfo();
    while (shouldRun) {
      try {
        nsInfo = namenode.versionRequest();
        break;
      } catch(IOException e) {  // namenode cannot be contacted
        LOG.info("Problem connecting to server: " + getNameNodeAddr(), e);
      }
      try {
        Thread.sleep(1000);
      } catch (InterruptedException ie) {}
    }
    String errorMsg = null;
    // verify build version
    if( ! nsInfo.getBuildVersion().equals( Storage.getBuildVersion() )) {
      errorMsg = "Incompatible build versions: namenode BV = " 
        + nsInfo.getBuildVersion() + "; datanode BV = "
        + Storage.getBuildVersion();
      LOG.fatal( errorMsg );
      try {
        namenode.errorReport( dnRegistration,
                              DatanodeProtocol.NOTIFY, errorMsg );
      } catch( SocketTimeoutException e ) {  // namenode is busy
        LOG.info("Problem connecting to server: " + getNameNodeAddr());
      }
      throw new IOException( errorMsg );
    }
    assert FSConstants.LAYOUT_VERSION == nsInfo.getLayoutVersion() :
      "Data-node and name-node layout versions must be the same."
      + "Expected: "+ FSConstants.LAYOUT_VERSION + " actual "+ nsInfo.getLayoutVersion();
    return nsInfo;
  }
=======
>>>>>>> f529dfe7

  private static void setDataNode(DataNode node) {
    datanodeObject = node;
  }

  /** Return the DataNode object */
  public static DataNode getDataNode() {
    return datanodeObject;
  } 

  public static InterDatanodeProtocol createInterDataNodeProtocolProxy(
      DatanodeID datanodeid, final Configuration conf, final int socketTimeout)
    throws IOException {
    final InetSocketAddress addr = NetUtils.createSocketAddr(
        datanodeid.getHost() + ":" + datanodeid.getIpcPort());
    if (InterDatanodeProtocol.LOG.isDebugEnabled()) {
      InterDatanodeProtocol.LOG.info("InterDatanodeProtocol addr=" + addr);
    }
    UserGroupInformation loginUgi = UserGroupInformation.getLoginUser();
    try {
      return loginUgi
          .doAs(new PrivilegedExceptionAction<InterDatanodeProtocol>() {
            public InterDatanodeProtocol run() throws IOException {
              return (InterDatanodeProtocol) RPC.getProxy(
                  InterDatanodeProtocol.class, InterDatanodeProtocol.versionID,
                  addr, UserGroupInformation.getCurrentUser(), conf,
                  NetUtils.getDefaultSocketFactory(conf), socketTimeout);
            }
          });
    } catch (InterruptedException ie) {
      throw new IOException(ie.getMessage());
    }
  }

  /**
   * get the name node address based on the block pool id
   * @param bpid block pool ID
   * @return namenode address corresponding to the bpid
   */
  public InetSocketAddress getNameNodeAddr(String bpid) {
    BPOfferService bp = blockPoolManager.get(bpid);
    if (bp != null) {
      return bp.getNNSocketAddress();
    }
    LOG.warn("No name node address found for block pool ID " + bpid);
    return null;
  }
  
  public InetSocketAddress getSelfAddr() {
    return selfAddr;
  }
    
  DataNodeMetrics getMetrics() {
    return myMetrics;
  }
  
  public static void setNewStorageID(DatanodeID dnId) {
    LOG.info("Datanode is " + dnId);
    dnId.storageID = createNewStorageId(dnId.getPort());
  }
  
  static String createNewStorageId() {
    return createNewStorageId(datanodeObject.getPort());
  }
  
  private static String createNewStorageId(int port) {
    /* Return 
     * "DS-randInt-ipaddr-currentTimeMillis"
     * It is considered extermely rare for all these numbers to match
     * on a different machine accidentally for the following 
     * a) SecureRandom(INT_MAX) is pretty much random (1 in 2 billion), and
     * b) Good chance ip address would be different, and
     * c) Even on the same machine, Datanode is designed to use different ports.
     * d) Good chance that these are started at different times.
     * For a confict to occur all the 4 above have to match!.
     * The format of this string can be changed anytime in future without
     * affecting its functionality.
     */
    String ip = "unknownIP";
    try {
      ip = DNS.getDefaultIP("default");
    } catch (UnknownHostException ignored) {
      LOG.warn("Could not find ip address of \"default\" inteface.");
    }
    
    int rand = 0;
    try {
      rand = SecureRandom.getInstance("SHA1PRNG").nextInt(Integer.MAX_VALUE);
    } catch (NoSuchAlgorithmException e) {
      LOG.warn("Could not use SecureRandom");
      rand = R.nextInt(Integer.MAX_VALUE);
<<<<<<< HEAD
    }
    dnReg.storageID = "DS-" + rand + "-"+ ip + "-" + dnReg.getPort() + "-" + 
                      System.currentTimeMillis();
  }
  /**
   * Register datanode
   * <p>
   * The datanode needs to register with the namenode on startup in order
   * 1) to report which storage it is serving now and 
   * 2) to receive a registrationID 
   * issued by the namenode to recognize registered datanodes.
   * 
   * @see FSNamesystem#registerDatanode(DatanodeRegistration)
   * @throws IOException
   */
  private void register() throws IOException {
    if (dnRegistration.getStorageID().equals("")) {
      setNewStorageID(dnRegistration);
    }
    while(shouldRun) {
      try {
        // reset name to machineName. Mainly for web interface.
        dnRegistration.name = machineName + ":" + dnRegistration.getPort();
        dnRegistration = namenode.registerDatanode(dnRegistration);
        break;
      } catch(RemoteException re) {
        IOException ue = re.unwrapRemoteException(
                           UnregisteredNodeException.class,
                           DisallowedDatanodeException.class,
                           IncorrectVersionException.class);
        if (ue != re) {
          LOG.warn("DataNode is shutting down: ", re);
          throw ue; 
        }
      } catch(IOException e) {  // namenode cannot be contacted
        LOG.info("Problem connecting to server: " + getNameNodeAddr(), e);
      }
      try {
        Thread.sleep(1000);
      } catch (InterruptedException ie) {}
    }
    assert ("".equals(storage.getStorageID()) 
            && !"".equals(dnRegistration.getStorageID()))
            || storage.getStorageID().equals(dnRegistration.getStorageID()) :
            "New storageID can be assigned only if data-node is not formatted";
    if (storage.getStorageID().equals("")) {
      storage.setStorageID(dnRegistration.getStorageID());
      storage.writeAll();
      LOG.info("New storage id " + dnRegistration.getStorageID()
          + " is assigned to data-node " + dnRegistration.getName());
    }
    if(! storage.getStorageID().equals(dnRegistration.getStorageID())) {
      throw new IOException("Inconsistent storage IDs. Name-node returned "
          + dnRegistration.getStorageID() 
          + ". Expecting " + storage.getStorageID());
    }
    
    if (!isBlockTokenInitialized) {
      /* first time registering with NN */
      ExportedBlockKeys keys = dnRegistration.exportedKeys;
      this.isBlockTokenEnabled = keys.isBlockTokenEnabled();
      if (isBlockTokenEnabled) {
        long blockKeyUpdateInterval = keys.getKeyUpdateInterval();
        long blockTokenLifetime = keys.getTokenLifetime();
        LOG.info("Block token params received from NN: keyUpdateInterval="
            + blockKeyUpdateInterval / (60 * 1000) + " min(s), tokenLifetime="
            + blockTokenLifetime / (60 * 1000) + " min(s)");
        blockTokenSecretManager.setTokenLifetime(blockTokenLifetime);
      }
      isBlockTokenInitialized = true;
    }

    if (isBlockTokenEnabled) {
      blockTokenSecretManager.setKeys(dnRegistration.exportedKeys);
      dnRegistration.exportedKeys = ExportedBlockKeys.DUMMY_KEYS;
=======
>>>>>>> f529dfe7
    }
    return "DS-" + rand + "-" + ip + "-" + port + "-"
        + System.currentTimeMillis();
  }

  /**
   * Shut down this instance of the datanode.
   * Returns only after shutdown is complete.
   * This method can only be called by the offerService thread.
   * Otherwise, deadlock might occur.
   */
  public void shutdown() {
    if (plugins != null) {
      for (ServicePlugin p : plugins) {
        try {
          p.stop();
          LOG.info("Stopped plug-in " + p);
        } catch (Throwable t) {
          LOG.warn("ServicePlugin " + p + " could not be stopped", t);
        }
      }
    }
    
    shutdownPeriodicScanners();
    
    if (infoServer != null) {
      try {
        infoServer.stop();
      } catch (Exception e) {
        LOG.warn("Exception shutting down DataNode", e);
      }
    }
    if (ipcServer != null) {
      ipcServer.stop();
    }
    
    this.shouldRun = false;
    if (dataXceiverServer != null) {
      ((DataXceiverServer) this.dataXceiverServer.getRunnable()).kill();
      this.dataXceiverServer.interrupt();

      // wait for all data receiver threads to exit
      if (this.threadGroup != null) {
        int sleepMs = 2;
        while (true) {
          this.threadGroup.interrupt();
          LOG.info("Waiting for threadgroup to exit, active threads is " +
                   this.threadGroup.activeCount());
          if (this.threadGroup.activeCount() == 0) {
            break;
          }
          try {
            Thread.sleep(sleepMs);
          } catch (InterruptedException e) {}
          sleepMs = sleepMs * 3 / 2; // exponential backoff
          if (sleepMs > 1000) {
            sleepMs = 1000;
          }
        }
      }
      // wait for dataXceiveServer to terminate
      try {
        this.dataXceiverServer.join();
      } catch (InterruptedException ie) {
      }
    }
    
    if(blockPoolManager != null) {
      try {
        this.blockPoolManager.shutDownAll();
      } catch (InterruptedException ie) {
        LOG.warn("Received exception in BlockPoolManager#shutDownAll: ", ie);
      }
    }
    
    if (storage != null) {
      try {
        this.storage.unlockAll();
      } catch (IOException ie) {
        LOG.warn("Exception when unlocking storage: " + ie, ie);
      }
    }
    if (data != null) {
      data.shutdown();
    }
    if (myMetrics != null) {
      myMetrics.shutdown();
    }
  }
  
  
  /** Check if there is no space in disk 
   *  @param e that caused this checkDiskError call
   **/
  protected void checkDiskError(Exception e ) throws IOException {
    
    LOG.warn("checkDiskError: exception: ", e);
    
    if (e.getMessage() != null &&
        e.getMessage().startsWith("No space left on device")) {
      throw new DiskOutOfSpaceException("No space left on device");
    } else {
      checkDiskError();
    }
  }
  
  /**
   *  Check if there is a disk failure and if so, handle the error
   *
   **/
  protected void checkDiskError( ) {
    try {
      data.checkDataDir();
    } catch(DiskErrorException de) {
      handleDiskError(de.getMessage());
    }
  }
  
  private void handleDiskError(String errMsgr) {
    final boolean hasEnoughResources = data.hasEnoughResource();
    LOG.warn("DataNode.handleDiskError: Keep Running: " + hasEnoughResources);
<<<<<<< HEAD

    // If we have enough active valid volumes then we do not want to 
    // shutdown the DN completely.
    int dpError = hasEnoughResources ? DatanodeProtocol.DISK_ERROR  
                                     : DatanodeProtocol.FATAL_DISK_ERROR;  
    
    myMetrics.volumesFailed.inc(1);
    try {
      namenode.errorReport(dnRegistration, dpError, errMsgr);
    } catch (IOException e) {
      LOG.warn("Error reporting disk failure to NameNode: " + 
          StringUtils.stringifyException(e));
    }
    
    if (hasEnoughResources) {
      scheduleBlockReport(0);
=======
    
    // If we have enough active valid volumes then we do not want to 
    // shutdown the DN completely.
    int dpError = hasEnoughResources ? DatanodeProtocol.DISK_ERROR  
                                     : DatanodeProtocol.FATAL_DISK_ERROR;  
    myMetrics.volumesFailed.inc(1);

    //inform NameNodes
    for(BPOfferService bpos: blockPoolManager.getAllNamenodeThreads()) {
      DatanodeProtocol nn = bpos.bpNamenode;
      try {
        nn.errorReport(bpos.bpRegistration, dpError, errMsgr);
      } catch(IOException e) {
        LOG.warn("Error reporting disk failure to NameNode: " + 
            StringUtils.stringifyException(e));
      }
    }
    
    if(hasEnoughResources) {
      scheduleAllBlockReport(0);
>>>>>>> f529dfe7
      return; // do not shutdown
    }
    
    LOG.warn("DataNode is shutting down: " + errMsgr);
<<<<<<< HEAD
    shouldRun = false; 
=======
    shouldRun = false;
>>>>>>> f529dfe7
  }
    
  /** Number of concurrent xceivers per node. */
  int getXceiverCount() {
    return threadGroup == null ? 0 : threadGroup.activeCount();
  }
<<<<<<< HEAD
    
  /**
   * Main loop for the DataNode.  Runs until shutdown,
   * forever calling remote NameNode functions.
   */
  public void offerService() throws Exception {
     
    LOG.info("using BLOCKREPORT_INTERVAL of " + blockReportInterval + "msec" + 
       " Initial delay: " + initialBlockReportDelay + "msec");

    //
    // Now loop for a long time....
    //
    while (shouldRun) {
      try {
        long startTime = now();

        //
        // Every so often, send heartbeat or block-report
        //
        
        if (startTime - lastHeartbeat > heartBeatInterval) {
          //
          // All heartbeat messages include following info:
          // -- Datanode name
          // -- data transfer port
          // -- Total capacity
          // -- Bytes remaining
          //
          lastHeartbeat = startTime;
          DatanodeCommand[] cmds = namenode.sendHeartbeat(dnRegistration,
                                                       data.getCapacity(),
                                                       data.getDfsUsed(),
                                                       data.getRemaining(),
                                                       xmitsInProgress.get(),
                                                       getXceiverCount());
          myMetrics.heartbeats.inc(now() - startTime);
          if (!processCommand(cmds))
            continue;
        }
            
        reportReceivedBlocks();

        DatanodeCommand cmd = blockReport();
        processCommand(cmd);

        // start block scanner
        if (blockScanner != null && blockScannerThread == null &&
            upgradeManager.isUpgradeCompleted()) {
          LOG.info("Starting Periodic block scanner.");
          blockScannerThread = new Daemon(blockScanner);
          blockScannerThread.start();
        }
            
        //
        // There is no work to do;  sleep until hearbeat timer elapses, 
        // or work arrives, and then iterate again.
        //
        long waitTime = heartBeatInterval - (System.currentTimeMillis() - lastHeartbeat);
        synchronized(receivedBlockList) {
          if (waitTime > 0 && receivedBlockList.size() == 0) {
            try {
              receivedBlockList.wait(waitTime);
            } catch (InterruptedException ie) {
            }
          }
        } // synchronized
      } catch(RemoteException re) {
        String reClass = re.getClassName();
        if (UnregisteredNodeException.class.getName().equals(reClass) ||
            DisallowedDatanodeException.class.getName().equals(reClass) ||
            IncorrectVersionException.class.getName().equals(reClass)) {
          LOG.warn("DataNode is shutting down: " + 
                   StringUtils.stringifyException(re));
          shutdown();
          return;
        }
        LOG.warn(StringUtils.stringifyException(re));
        try {
          long sleepTime = Math.min(1000, heartBeatInterval);
          Thread.sleep(sleepTime);
        } catch (InterruptedException ie) {
          Thread.currentThread().interrupt();
        }
      } catch (IOException e) {
        LOG.warn(StringUtils.stringifyException(e));
      }
    } // while (shouldRun)
  } // offerService

  /**
   * Process an array of datanode commands
   * 
   * @param cmds an array of datanode commands
   * @return true if further processing may be required or false otherwise. 
   */
  private boolean processCommand(DatanodeCommand[] cmds) {
    if (cmds != null) {
      for (DatanodeCommand cmd : cmds) {
        try {
          if (processCommand(cmd) == false) {
            return false;
          }
        } catch (IOException ioe) {
          LOG.warn("Error processing datanode Command", ioe);
        }
      }
    }
    return true;
  }
  
    /**
     * 
     * @param cmd
     * @return true if further processing may be required or false otherwise. 
     * @throws IOException
     */
  private boolean processCommand(DatanodeCommand cmd) throws IOException {
    if (cmd == null)
      return true;
    final BlockCommand bcmd = cmd instanceof BlockCommand? (BlockCommand)cmd: null;

    switch(cmd.getAction()) {
    case DatanodeProtocol.DNA_TRANSFER:
      // Send a copy of a block to another datanode
      transferBlocks(bcmd.getBlocks(), bcmd.getTargets());
      myMetrics.blocksReplicated.inc(bcmd.getBlocks().length);
      break;
    case DatanodeProtocol.DNA_INVALIDATE:
      //
      // Some local block(s) are obsolete and can be 
      // safely garbage-collected.
      //
      Block toDelete[] = bcmd.getBlocks();
      try {
        if (blockScanner != null) {
          blockScanner.deleteBlocks(toDelete);
        }
        data.invalidate(toDelete);
      } catch(IOException e) {
        checkDiskError();
        throw e;
      }
      myMetrics.blocksRemoved.inc(toDelete.length);
      break;
    case DatanodeProtocol.DNA_SHUTDOWN:
      // shut down the data node
      this.shutdown();
      return false;
    case DatanodeProtocol.DNA_REGISTER:
      // namenode requested a registration - at start or if NN lost contact
      LOG.info("DatanodeCommand action: DNA_REGISTER");
      if (shouldRun) {
        register();
      }
      break;
    case DatanodeProtocol.DNA_FINALIZE:
      storage.finalizeUpgrade();
      break;
    case UpgradeCommand.UC_ACTION_START_UPGRADE:
      // start distributed upgrade here
      processDistributedUpgradeCommand((UpgradeCommand)cmd);
      break;
    case DatanodeProtocol.DNA_RECOVERBLOCK:
      recoverBlocks(((BlockRecoveryCommand)cmd).getRecoveringBlocks());
      break;
    case DatanodeProtocol.DNA_ACCESSKEYUPDATE:
      LOG.info("DatanodeCommand action: DNA_ACCESSKEYUPDATE");
      if (isBlockTokenEnabled) {
        blockTokenSecretManager.setKeys(((KeyUpdateCommand) cmd).getExportedKeys());
      }
      break;
    default:
      LOG.warn("Unknown DatanodeCommand action: " + cmd.getAction());
    }
    return true;
  }

  // Distributed upgrade manager
  UpgradeManagerDatanode upgradeManager = new UpgradeManagerDatanode(this);

  private void processDistributedUpgradeCommand(UpgradeCommand comm
                                               ) throws IOException {
    assert upgradeManager != null : "DataNode.upgradeManager is null.";
    upgradeManager.processUpgradeCommand(comm);
  }

  /**
   * Report received blocks and delete hints to the Namenode
   * @throws IOException
   */
  private void reportReceivedBlocks() throws IOException {
    //check if there are newly received blocks
    Block [] blockArray=null;
    String [] delHintArray=null;
    synchronized(receivedBlockList) {
      synchronized(delHints){
        int numBlocks = receivedBlockList.size();
        if (numBlocks > 0) {
          if(numBlocks!=delHints.size()) {
            LOG.warn("Panic: receiveBlockList and delHints are not of the same length" );
          }
          //
          // Send newly-received blockids to namenode
          //
          blockArray = receivedBlockList.toArray(new Block[numBlocks]);
          delHintArray = delHints.toArray(new String[numBlocks]);
        }
      }
    }
    if (blockArray != null) {
      if(delHintArray == null || delHintArray.length != blockArray.length ) {
        LOG.warn("Panic: block array & delHintArray are not the same" );
      }
      namenode.blockReceived(dnRegistration, blockArray, delHintArray);
      synchronized(receivedBlockList) {
        synchronized(delHints){
          for(int i=0; i<blockArray.length; i++) {
            receivedBlockList.remove(blockArray[i]);
            delHints.remove(delHintArray[i]);
          }
        }
      }
    }
  }

  /**
   * Report the list blocks to the Namenode
   * @throws IOException
   */
  private DatanodeCommand blockReport() throws IOException {
    // send block report if timer has expired.
    DatanodeCommand cmd = null;
    long startTime = now();
    if (startTime - lastBlockReport > blockReportInterval) {

      // Create block report
      long brCreateStartTime = now();
      BlockListAsLongs bReport = data.getBlockReport();

      // Send block report
      long brSendStartTime = now();
      cmd = namenode.blockReport(dnRegistration, bReport.getBlockListAsLongs());

      // Log the block report processing stats from Datanode perspective
      long brSendCost = now() - brSendStartTime;
      long brCreateCost = brSendStartTime - brCreateStartTime;
      myMetrics.blockReports.inc(brSendCost);
      LOG.info("BlockReport of " + bReport.getNumberOfBlocks()
          + " blocks took " + brCreateCost + " msec to generate and "
          + brSendCost + " msecs for RPC and NN processing");

      //
      // If we have sent the first block report, then wait a random
      // time before we start the periodic block reports.
      //
      if (resetBlockReportTime) {
        lastBlockReport = startTime - R.nextInt((int)(blockReportInterval));
        resetBlockReportTime = false;
      } else {
        /* say the last block report was at 8:20:14. The current report
         * should have started around 9:20:14 (default 1 hour interval).
         * If current time is :
         *   1) normal like 9:20:18, next report should be at 10:20:14
         *   2) unexpected like 11:35:43, next report should be at 12:20:14
         */
        lastBlockReport += (now() - lastBlockReport) /
                           blockReportInterval * blockReportInterval;
      }
=======

  static UpgradeManagerDatanode getUpgradeManagerDatanode(String bpid) {
    DataNode dn = getDataNode();
    BPOfferService bpos = dn.blockPoolManager.get(bpid);
    if(bpos==null) {
      return null;
>>>>>>> f529dfe7
    }
    return bpos.getUpgradeManager();
  }

  private void transferBlock( ExtendedBlock block, 
                              DatanodeInfo xferTargets[] 
                              ) throws IOException {
    DatanodeProtocol nn = getBPNamenode(block.getBlockPoolId());
    DatanodeRegistration bpReg = getDNRegistrationForBP(block.getBlockPoolId());
    
    if (!data.isValidBlock(block)) {
      // block does not exist or is under-construction
      String errStr = "Can't send invalid block " + block;
      LOG.info(errStr);
      nn.errorReport(bpReg, DatanodeProtocol.INVALID_BLOCK, errStr);
      return;
    }

    // Check if NN recorded length matches on-disk length 
    long onDiskLength = data.getLength(block);
    if (block.getNumBytes() > onDiskLength) {
      // Shorter on-disk len indicates corruption so report NN the corrupt block
      nn.reportBadBlocks(new LocatedBlock[]{
          new LocatedBlock(block, new DatanodeInfo[] {
              new DatanodeInfo(bpReg)})});
      LOG.info("Can't replicate block " + block
          + " because on-disk length " + onDiskLength 
          + " is shorter than NameNode recorded length " + block.getNumBytes());
      return;
    }
    
    int numTargets = xferTargets.length;
    if (numTargets > 0) {
      if (LOG.isInfoEnabled()) {
        StringBuilder xfersBuilder = new StringBuilder();
        for (int i = 0; i < numTargets; i++) {
          xfersBuilder.append(xferTargets[i].getName());
          xfersBuilder.append(" ");
        }
        LOG.info(bpReg + " Starting thread to transfer block " + 
                 block + " to " + xfersBuilder);                       
      }

      new Daemon(new DataTransfer(xferTargets, block,
          BlockConstructionStage.PIPELINE_SETUP_CREATE, "")).start();
    }
  }

  private void transferBlocks(String poolId, Block blocks[],
      DatanodeInfo xferTargets[][]) {
    for (int i = 0; i < blocks.length; i++) {
      try {
        transferBlock(new ExtendedBlock(poolId, blocks[i]), xferTargets[i]);
      } catch (IOException ie) {
        LOG.warn("Failed to transfer block " + blocks[i], ie);
      }
    }
  }

  /* ********************************************************************
  Protocol when a client reads data from Datanode (Cur Ver: 9):
  
  Client's Request :
  =================
   
     Processed in DataXceiver:
     +----------------------------------------------+
     | Common Header   | 1 byte OP == OP_READ_BLOCK |
     +----------------------------------------------+
     
     Processed in readBlock() :
     +-------------------------------------------------------------------------+
     | 8 byte Block ID | 8 byte genstamp | 8 byte start offset | 8 byte length |
     +-------------------------------------------------------------------------+
     |   vInt length   |  <DFSClient id> |
     +-----------------------------------+
     
     Client sends optional response only at the end of receiving data.
       
  DataNode Response :
  ===================
   
    In readBlock() :
    If there is an error while initializing BlockSender :
       +---------------------------+
       | 2 byte OP_STATUS_ERROR    | and connection will be closed.
       +---------------------------+
    Otherwise
       +---------------------------+
       | 2 byte OP_STATUS_SUCCESS  |
       +---------------------------+
       
    Actual data, sent by BlockSender.sendBlock() :
    
      ChecksumHeader :
      +--------------------------------------------------+
      | 1 byte CHECKSUM_TYPE | 4 byte BYTES_PER_CHECKSUM |
      +--------------------------------------------------+
      Followed by actual data in the form of PACKETS: 
      +------------------------------------+
      | Sequence of data PACKETs ....      |
      +------------------------------------+
    
    A "PACKET" is defined further below.
    
    The client reads data until it receives a packet with 
    "LastPacketInBlock" set to true or with a zero length. If there is 
    no checksum error, it replies to DataNode with OP_STATUS_CHECKSUM_OK:
    
    Client optional response at the end of data transmission of any length:
      +------------------------------+
      | 2 byte OP_STATUS_CHECKSUM_OK |
      +------------------------------+
    The DataNode always checks OP_STATUS_CHECKSUM_OK. It will close the
    client connection if it is absent.
    
    PACKET : Contains a packet header, checksum and data. Amount of data
    ======== carried is set by BUFFER_SIZE.
    
      +-----------------------------------------------------+
      | 4 byte packet length (excluding packet header)      |
      +-----------------------------------------------------+
      | 8 byte offset in the block | 8 byte sequence number |
      +-----------------------------------------------------+
      | 1 byte isLastPacketInBlock                          |
      +-----------------------------------------------------+
      | 4 byte Length of actual data                        |
      +-----------------------------------------------------+
      | x byte checksum data. x is defined below            |
      +-----------------------------------------------------+
      | actual data ......                                  |
      +-----------------------------------------------------+
      
      x = (length of data + BYTE_PER_CHECKSUM - 1)/BYTES_PER_CHECKSUM *
          CHECKSUM_SIZE
          
      CHECKSUM_SIZE depends on CHECKSUM_TYPE (usually, 4 for CRC32)
      
      The above packet format is used while writing data to DFS also.
      Not all the fields might be used while reading.
    
   ************************************************************************ */

  /**
   * Used for transferring a block of data.  This class
   * sends a piece of data to another DataNode.
   */
  private class DataTransfer implements Runnable {
    final DatanodeInfo[] targets;
<<<<<<< HEAD
    final Block b;
    final BlockConstructionStage stage;
=======
    final ExtendedBlock b;
    final BlockConstructionStage stage;
    final private DatanodeRegistration bpReg;
>>>>>>> f529dfe7
    final String clientname;

    /**
     * Connect to the first item in the target list.  Pass along the 
     * entire target list, the block, and the data.
     */
<<<<<<< HEAD
    DataTransfer(DatanodeInfo targets[], Block b, BlockConstructionStage stage,
=======
    DataTransfer(DatanodeInfo targets[], ExtendedBlock b, BlockConstructionStage stage,
>>>>>>> f529dfe7
        final String clientname) throws IOException {
      if (DataTransferProtocol.LOG.isDebugEnabled()) {
        DataTransferProtocol.LOG.debug(getClass().getSimpleName() + ": "
            + b + " (numBytes=" + b.getNumBytes() + ")"
            + ", stage=" + stage
            + ", clientname=" + clientname
            + ", targests=" + Arrays.asList(targets));
      }
      this.targets = targets;
      this.b = b;
      this.stage = stage;
<<<<<<< HEAD
=======
      BPOfferService bpos = blockPoolManager.get(b.getBlockPoolId());
      bpReg = bpos.bpRegistration;
>>>>>>> f529dfe7
      this.clientname = clientname;
    }

    /**
     * Do the deed, write the bytes
     */
    public void run() {
      xmitsInProgress.getAndIncrement();
      Socket sock = null;
      DataOutputStream out = null;
      DataInputStream in = null;
      BlockSender blockSender = null;
      final boolean isClient = clientname.length() > 0;
      
      try {
        InetSocketAddress curTarget = 
          NetUtils.createSocketAddr(targets[0].getName());
        sock = newSocket();
        NetUtils.connect(sock, curTarget, socketTimeout);
        sock.setSoTimeout(targets.length * socketTimeout);

        long writeTimeout = socketWriteTimeout + 
                            HdfsConstants.WRITE_TIMEOUT_EXTENSION * (targets.length-1);
        OutputStream baseStream = NetUtils.getOutputStream(sock, writeTimeout);
        out = new DataOutputStream(new BufferedOutputStream(baseStream, 
                                                            SMALL_BUFFER_SIZE));
        blockSender = new BlockSender(b, 0, b.getNumBytes(), 
            false, false, false, DataNode.this);
<<<<<<< HEAD
        DatanodeInfo srcNode = new DatanodeInfo(dnRegistration);
=======
        DatanodeInfo srcNode = new DatanodeInfo(bpReg);
>>>>>>> f529dfe7

        //
        // Header info
        //
        Token<BlockTokenIdentifier> accessToken = BlockTokenSecretManager.DUMMY_TOKEN;
        if (isBlockTokenEnabled) {
          accessToken = blockPoolTokenSecretManager.generateToken(b, 
              EnumSet.of(BlockTokenSecretManager.AccessMode.WRITE));
        }

        DataTransferProtocol.Sender.opWriteBlock(out,
            b, 0, stage, 0, 0, 0, clientname, srcNode, targets, accessToken);

        // send data & checksum
        blockSender.sendBlock(out, baseStream, null);

        // no response necessary
        LOG.info(getClass().getSimpleName() + ": Transmitted " + b
            + " (numBytes=" + b.getNumBytes() + ") to " + curTarget);

        // read ack
        if (isClient) {
          in = new DataInputStream(NetUtils.getInputStream(sock));
          final DataTransferProtocol.Status s = DataTransferProtocol.Status.read(in);
          if (LOG.isDebugEnabled()) {
            LOG.debug(getClass().getSimpleName() + ": close-ack=" + s);
          }
          if (s != SUCCESS) {
            if (s == ERROR_ACCESS_TOKEN) {
              throw new InvalidBlockTokenException(
                  "Got access token error for connect ack, targets="
                   + Arrays.asList(targets));
            } else {
              throw new IOException("Bad connect ack, targets="
                  + Arrays.asList(targets));
            }
          }
        }
      } catch (IOException ie) {
        LOG.warn(bpReg + ":Failed to transfer " + b + " to " + targets[0].getName()
            + " got " + StringUtils.stringifyException(ie));
        // check if there are any disk problem
        checkDiskError();
        
      } finally {
        xmitsInProgress.getAndDecrement();
        IOUtils.closeStream(blockSender);
        IOUtils.closeStream(out);
        IOUtils.closeStream(in);
        IOUtils.closeSocket(sock);
      }
    }
  }
  
  /**
   * After a block becomes finalized, a datanode increases metric counter,
   * notifies namenode, and adds it to the block scanner
   * @param block
   * @param delHint
   */
  void closeBlock(ExtendedBlock block, String delHint) {
    myMetrics.blocksWritten.inc();
    BPOfferService bpos = blockPoolManager.get(block.getBlockPoolId());
    if(bpos != null) {
      bpos.notifyNamenodeReceivedBlock(block, delHint);
    } else {
      LOG.warn("Cannot find BPOfferService for reporting block received for bpid="
          + block.getBlockPoolId());
    }
    if (blockScanner != null) {
      blockScanner.addBlock(block);
    }
  }

  /** Start a single datanode daemon and wait for it to finish.
   *  If this thread is specifically interrupted, it will stop waiting.
   */
  public void runDatanodeDaemon() throws IOException {
    blockPoolManager.startAll();

    // start dataXceiveServer
    dataXceiverServer.start();
    ipcServer.start();
    startPlugins(conf);
  }

  /**
   * A data node is considered to be up if one of the bp services is up
   */
  public boolean isDatanodeUp() {
    for (BPOfferService bp : blockPoolManager.getAllNamenodeThreads()) {
      if (bp.isAlive()) {
        return true;
      }
    }
    return false;
  }

  /** Instantiate a single datanode object. This must be run by invoking
   *  {@link DataNode#runDatanodeDaemon()} subsequently. 
   */
  public static DataNode instantiateDataNode(String args[],
                                      Configuration conf) throws IOException {
    return instantiateDataNode(args, conf, null);
  }
  
  /** Instantiate a single datanode object, along with its secure resources. 
   * This must be run by invoking{@link DataNode#runDatanodeDaemon()} 
   * subsequently. 
   */
  public static DataNode instantiateDataNode(String args [], Configuration conf,
      SecureResources resources) throws IOException {
    if (conf == null)
      conf = new HdfsConfiguration();
    
    if (args != null) {
      // parse generic hadoop options
      GenericOptionsParser hParser = new GenericOptionsParser(conf, args);
      args = hParser.getRemainingArgs();
    }
    
    if (!parseArguments(args, conf)) {
      printUsage();
      return null;
    }
    if (conf.get("dfs.network.script") != null) {
      LOG.error("This configuration for rack identification is not supported" +
          " anymore. RackID resolution is handled by the NameNode.");
      System.exit(-1);
    }
    Collection<URI> dataDirs = getStorageDirs(conf);
    dnThreadName = "DataNode: [" +
                    StringUtils.uriToString(dataDirs.toArray(new URI[0])) + "]";
   UserGroupInformation.setConfiguration(conf);
    SecurityUtil.login(conf, DFS_DATANODE_KEYTAB_FILE_KEY,
        DFS_DATANODE_USER_NAME_KEY);
    return makeInstance(dataDirs, conf, resources);
  }

  static Collection<URI> getStorageDirs(Configuration conf) {
    Collection<String> dirNames =
<<<<<<< HEAD
      conf.getTrimmedStringCollection(DFSConfigKeys.DFS_DATANODE_DATA_DIR_KEY);
=======
      conf.getTrimmedStringCollection(DFS_DATANODE_DATA_DIR_KEY);
>>>>>>> f529dfe7
    return Util.stringCollectionAsURIs(dirNames);
  }

  /** Instantiate & Start a single datanode daemon and wait for it to finish.
   *  If this thread is specifically interrupted, it will stop waiting.
   */
  public static DataNode createDataNode(String args[],
                                 Configuration conf) throws IOException {
    return createDataNode(args, conf, null);
  }
  
  /** Instantiate & Start a single datanode daemon and wait for it to finish.
   *  If this thread is specifically interrupted, it will stop waiting.
   */
  @InterfaceAudience.Private
  public static DataNode createDataNode(String args[], Configuration conf,
      SecureResources resources) throws IOException {
    DataNode dn = instantiateDataNode(args, conf, resources);
    if (dn != null) {
      dn.runDatanodeDaemon();
    }
    return dn;
  }

  void join() {
    while (shouldRun) {
      try {
        blockPoolManager.joinAll();
        Thread.sleep(2000);
      } catch (InterruptedException ex) {
        LOG.warn("Received exception in Datanode#join: " + ex);
      }
    }
  }

  /**
   * Make an instance of DataNode after ensuring that at least one of the
   * given data directories (and their parent directories, if necessary)
   * can be created.
   * @param dataDirs List of directories, where the new DataNode instance should
   * keep its files.
   * @param conf Configuration instance to use.
   * @param resources Secure resources needed to run under Kerberos
   * @return DataNode instance for given list of data dirs and conf, or null if
   * no directory from this directory list can be created.
   * @throws IOException
   */
  static DataNode makeInstance(Collection<URI> dataDirs, Configuration conf,
      SecureResources resources) throws IOException {
    LocalFileSystem localFS = FileSystem.getLocal(conf);
    FsPermission permission = new FsPermission(
        conf.get(DFS_DATANODE_DATA_DIR_PERMISSION_KEY,
                 DFS_DATANODE_DATA_DIR_PERMISSION_DEFAULT));
    ArrayList<File> dirs = getDataDirsFromURIs(dataDirs, localFS, permission);

    assert dirs.size() > 0 : "number of data directories should be > 0";
    return new DataNode(conf, dirs, resources);
  }

  // DataNode ctor expects AbstractList instead of List or Collection...
  static ArrayList<File> getDataDirsFromURIs(Collection<URI> dataDirs,
      LocalFileSystem localFS, FsPermission permission) throws IOException {
    ArrayList<File> dirs = new ArrayList<File>();
    StringBuilder invalidDirs = new StringBuilder();
    for (URI dirURI : dataDirs) {
      if (!"file".equalsIgnoreCase(dirURI.getScheme())) {
        LOG.warn("Unsupported URI schema in " + dirURI + ". Ignoring ...");
        invalidDirs.append("\"").append(dirURI).append("\" ");
        continue;
      }
      // drop any (illegal) authority in the URI for backwards compatibility
      File data = new File(dirURI.getPath());
      try {
        DiskChecker.checkDir(localFS, new Path(data.toURI()), permission);
        dirs.add(data);
      } catch (IOException e) {
        LOG.warn("Invalid directory in: "
<<<<<<< HEAD
                 + DFSConfigKeys.DFS_DATANODE_DATA_DIR_KEY + ": ", e);
=======
                 + DFS_DATANODE_DATA_DIR_KEY + ": ", e);
>>>>>>> f529dfe7
        invalidDirs.append("\"").append(data.getCanonicalPath()).append("\" ");
      }
    }
    if (dirs.size() == 0)
      throw new IOException("All directories in "
<<<<<<< HEAD
          + DFSConfigKeys.DFS_DATANODE_DATA_DIR_KEY + " are invalid: "
=======
          + DFS_DATANODE_DATA_DIR_KEY + " are invalid: "
>>>>>>> f529dfe7
          + invalidDirs);
    return dirs;
  }

  @Override
  public String toString() {
    return "DataNode{data=" + data + ", localName='" + getMachineName()
        + "', storageID='" + getStorageId() + "', xmitsInProgress="
        + xmitsInProgress.get() + "}";
  }

  private static void printUsage() {
    System.err.println("Usage: java DataNode");
    System.err.println("           [-rollback]");
  }

  /**
   * Parse and verify command line arguments and set configuration parameters.
   *
   * @return false if passed argements are incorrect
   */
  private static boolean parseArguments(String args[], 
                                        Configuration conf) {
    int argsLen = (args == null) ? 0 : args.length;
    StartupOption startOpt = StartupOption.REGULAR;
    for(int i=0; i < argsLen; i++) {
      String cmd = args[i];
      if ("-r".equalsIgnoreCase(cmd) || "--rack".equalsIgnoreCase(cmd)) {
        LOG.error("-r, --rack arguments are not supported anymore. RackID " +
            "resolution is handled by the NameNode.");
        System.exit(-1);
      } else if ("-rollback".equalsIgnoreCase(cmd)) {
        startOpt = StartupOption.ROLLBACK;
      } else if ("-regular".equalsIgnoreCase(cmd)) {
        startOpt = StartupOption.REGULAR;
      } else
        return false;
    }
    setStartupOption(conf, startOpt);
    return true;
  }

  private static void setStartupOption(Configuration conf, StartupOption opt) {
    conf.set("dfs.datanode.startup", opt.toString());
  }

  static StartupOption getStartupOption(Configuration conf) {
    return StartupOption.valueOf(conf.get("dfs.datanode.startup",
                                          StartupOption.REGULAR.toString()));
  }

  /**
   * This methods  arranges for the data node to send 
   * the block report at the next heartbeat.
   */
  public void scheduleAllBlockReport(long delay) {
    for(BPOfferService bpos : blockPoolManager.getAllNamenodeThreads()) {
      bpos.scheduleBlockReport(delay);
    }
  }

  /**
   * This method is used for testing. 
   * Examples are adding and deleting blocks directly.
   * The most common usage will be when the data node's storage is similated.
   * 
   * @return the fsdataset that stores the blocks
   */
  public FSDatasetInterface getFSDataset() {
    return data;
  }

  public static void secureMain(String args[], SecureResources resources) {
    try {
      StringUtils.startupShutdownMessage(DataNode.class, args, LOG);
      DataNode datanode = createDataNode(args, null, resources);
      if (datanode != null)
        datanode.join();
    } catch (Throwable e) {
      LOG.error(StringUtils.stringifyException(e));
      System.exit(-1);
    }
  }
  
  public static void main(String args[]) {
    secureMain(args, null);
  }

  public Daemon recoverBlocks(final Collection<RecoveringBlock> blocks) {
    Daemon d = new Daemon(threadGroup, new Runnable() {
      /** Recover a list of blocks. It is run by the primary datanode. */
      public void run() {
        for(RecoveringBlock b : blocks) {
          try {
            logRecoverBlock("NameNode", b.getBlock(), b.getLocations());
            recoverBlock(b);
          } catch (IOException e) {
            LOG.warn("recoverBlocks FAILED: " + b, e);
          }
        }
      }
    });
    d.start();
    return d;
  }

  // InterDataNodeProtocol implementation
  @Override // InterDatanodeProtocol
  public ReplicaRecoveryInfo initReplicaRecovery(RecoveringBlock rBlock)
  throws IOException {
    return data.initReplicaRecovery(rBlock);
  }

  /**
   * Convenience method, which unwraps RemoteException.
   * @throws IOException not a RemoteException.
   */
  private static ReplicaRecoveryInfo callInitReplicaRecovery(
      InterDatanodeProtocol datanode,
      RecoveringBlock rBlock) throws IOException {
    try {
      return datanode.initReplicaRecovery(rBlock);
    } catch(RemoteException re) {
      throw re.unwrapRemoteException();
    }
  }

  /**
   * Update replica with the new generation stamp and length.  
   */
  @Override // InterDatanodeProtocol
  public ExtendedBlock updateReplicaUnderRecovery(ExtendedBlock oldBlock,
                                          long recoveryId,
                                          long newLength) throws IOException {
    ReplicaInfo r = data.updateReplicaUnderRecovery(oldBlock,
        recoveryId, newLength);
    return new ExtendedBlock(oldBlock.getBlockPoolId(), r);
  }

  /** {@inheritDoc} */
  public long getProtocolVersion(String protocol, long clientVersion
      ) throws IOException {
    if (protocol.equals(InterDatanodeProtocol.class.getName())) {
      return InterDatanodeProtocol.versionID; 
    } else if (protocol.equals(ClientDatanodeProtocol.class.getName())) {
      return ClientDatanodeProtocol.versionID; 
    }
    throw new IOException("Unknown protocol to " + getClass().getSimpleName()
        + ": " + protocol);
  }

  @Override
  public ProtocolSignature getProtocolSignature(String protocol,
      long clientVersion, int clientMethodsHash) throws IOException {
    return ProtocolSignature.getProtocolSignature(
        this, protocol, clientVersion, clientMethodsHash);
  }

  /** A convenient class used in block recovery */
  static class BlockRecord { 
    final DatanodeID id;
    final InterDatanodeProtocol datanode;
    final ReplicaRecoveryInfo rInfo;
    
    BlockRecord(DatanodeID id,
                InterDatanodeProtocol datanode,
                ReplicaRecoveryInfo rInfo) {
      this.id = id;
      this.datanode = datanode;
      this.rInfo = rInfo;
    }

    /** {@inheritDoc} */
    public String toString() {
      return "block:" + rInfo + " node:" + id;
    }
  }

  /** Recover a block */
  private void recoverBlock(RecoveringBlock rBlock) throws IOException {
    ExtendedBlock block = rBlock.getBlock();
    String blookPoolId = block.getBlockPoolId();
    DatanodeInfo[] targets = rBlock.getLocations();
    DatanodeID[] datanodeids = (DatanodeID[])targets;
    List<BlockRecord> syncList = new ArrayList<BlockRecord>(datanodeids.length);
    int errorCount = 0;

    //check generation stamps
    for(DatanodeID id : datanodeids) {
      try {
        BPOfferService bpos = blockPoolManager.get(blookPoolId);
        DatanodeRegistration bpReg = bpos.bpRegistration;
        InterDatanodeProtocol datanode = bpReg.equals(id)?
            this: DataNode.createInterDataNodeProtocolProxy(id, getConf(),
                socketTimeout);
        ReplicaRecoveryInfo info = callInitReplicaRecovery(datanode, rBlock);
        if (info != null &&
            info.getGenerationStamp() >= block.getGenerationStamp() &&
            info.getNumBytes() > 0) {
          syncList.add(new BlockRecord(id, datanode, info));
        }
      } catch (RecoveryInProgressException ripE) {
        InterDatanodeProtocol.LOG.warn(
            "Recovery for replica " + block + " on data-node " + id
            + " is already in progress. Recovery id = "
            + rBlock.getNewGenerationStamp() + " is aborted.", ripE);
        return;
      } catch (IOException e) {
        ++errorCount;
        InterDatanodeProtocol.LOG.warn(
            "Failed to obtain replica info for block (=" + block 
            + ") from datanode (=" + id + ")", e);
      }
    }

    if (errorCount == datanodeids.length) {
      throw new IOException("All datanodes failed: block=" + block
          + ", datanodeids=" + Arrays.asList(datanodeids));
    }

    syncBlock(rBlock, syncList);
  }

  /**
   * Get namenode corresponding to a block pool
   * @param bpid Block pool Id
   * @return Namenode corresponding to the bpid
   * @throws IOException
   */
  public DatanodeProtocol getBPNamenode(String bpid) throws IOException {
    BPOfferService bpos = blockPoolManager.get(bpid);
    if(bpos == null || bpos.bpNamenode == null) {
      throw new IOException("cannot find a namnode proxy for bpid=" + bpid);
    }
    return bpos.bpNamenode;
  }

  /**
   * To be used by tests only to set a mock namenode in BPOfferService
   */
  void setBPNamenode(String bpid, DatanodeProtocol namenode) {
    BPOfferService bp = blockPoolManager.get(bpid);
    if (bp != null) {
      bp.setNameNode(namenode);
    }
  }

  /** Block synchronization */
  void syncBlock(RecoveringBlock rBlock,
                         List<BlockRecord> syncList) throws IOException {
    ExtendedBlock block = rBlock.getBlock();
    DatanodeProtocol nn = getBPNamenode(block.getBlockPoolId());
    
    long recoveryId = rBlock.getNewGenerationStamp();
    if (LOG.isDebugEnabled()) {
      LOG.debug("block=" + block + ", (length=" + block.getNumBytes()
          + "), syncList=" + syncList);
    }

    // syncList.isEmpty() means that all data-nodes do not have the block
    // or their replicas have 0 length.
    // The block can be deleted.
    if (syncList.isEmpty()) {
      nn.commitBlockSynchronization(block, recoveryId, 0,
          true, true, DatanodeID.EMPTY_ARRAY);
      return;
    }

    // Calculate the best available replica state.
    ReplicaState bestState = ReplicaState.RWR;
    long finalizedLength = -1;
    for(BlockRecord r : syncList) {
      assert r.rInfo.getNumBytes() > 0 : "zero length replica";
      ReplicaState rState = r.rInfo.getOriginalReplicaState(); 
      if(rState.getValue() < bestState.getValue())
        bestState = rState;
      if(rState == ReplicaState.FINALIZED) {
        if(finalizedLength > 0 && finalizedLength != r.rInfo.getNumBytes())
          throw new IOException("Inconsistent size of finalized replicas. " +
              "Replica " + r.rInfo + " expected size: " + finalizedLength);
        finalizedLength = r.rInfo.getNumBytes();
      }
    }

    // Calculate list of nodes that will participate in the recovery
    // and the new block size
    List<BlockRecord> participatingList = new ArrayList<BlockRecord>();
    final ExtendedBlock newBlock = new ExtendedBlock(block.getBlockPoolId(), block
        .getBlockId(), -1, recoveryId);
    switch(bestState) {
    case FINALIZED:
      assert finalizedLength > 0 : "finalizedLength is not positive";
      for(BlockRecord r : syncList) {
        ReplicaState rState = r.rInfo.getOriginalReplicaState();
        if(rState == ReplicaState.FINALIZED ||
           rState == ReplicaState.RBW &&
                      r.rInfo.getNumBytes() == finalizedLength)
          participatingList.add(r);
      }
      newBlock.setNumBytes(finalizedLength);
      break;
    case RBW:
    case RWR:
      long minLength = Long.MAX_VALUE;
      for(BlockRecord r : syncList) {
        ReplicaState rState = r.rInfo.getOriginalReplicaState();
        if(rState == bestState) {
          minLength = Math.min(minLength, r.rInfo.getNumBytes());
          participatingList.add(r);
        }
      }
      newBlock.setNumBytes(minLength);
      break;
    case RUR:
    case TEMPORARY:
      assert false : "bad replica state: " + bestState;
    }

    List<DatanodeID> failedList = new ArrayList<DatanodeID>();
    List<DatanodeID> successList = new ArrayList<DatanodeID>();
    for(BlockRecord r : participatingList) {
      try {
        ExtendedBlock reply = r.datanode.updateReplicaUnderRecovery(
            new ExtendedBlock(newBlock.getBlockPoolId(), r.rInfo), recoveryId,
            newBlock.getNumBytes());
        assert reply.equals(newBlock) &&
               reply.getNumBytes() == newBlock.getNumBytes() :
          "Updated replica must be the same as the new block.";
        successList.add(r.id);
      } catch (IOException e) {
        InterDatanodeProtocol.LOG.warn("Failed to updateBlock (newblock="
            + newBlock + ", datanode=" + r.id + ")", e);
        failedList.add(r.id);
      }
    }

    // If any of the data-nodes failed, the recovery fails, because
    // we never know the actual state of the replica on failed data-nodes.
    // The recovery should be started over.
    if(!failedList.isEmpty()) {
      StringBuilder b = new StringBuilder();
      for(DatanodeID id : failedList) {
        b.append("\n  " + id);
      }
      throw new IOException("Cannot recover " + block + ", the following "
          + failedList.size() + " data-nodes failed {" + b + "\n}");
    }

    // Notify the name-node about successfully recovered replicas.
    DatanodeID[] nlist = successList.toArray(new DatanodeID[successList.size()]);
    nn.commitBlockSynchronization(block,
        newBlock.getGenerationStamp(), newBlock.getNumBytes(), true, false,
        nlist);
  }
  
  private static void logRecoverBlock(String who,
      ExtendedBlock block, DatanodeID[] targets) {
    StringBuilder msg = new StringBuilder(targets[0].getName());
    for (int i = 1; i < targets.length; i++) {
      msg.append(", " + targets[i].getName());
    }
    LOG.info(who + " calls recoverBlock(block=" + block
        + ", targets=[" + msg + "])");
  }

  // ClientDataNodeProtocol implementation
  /** {@inheritDoc} */
  @Override // ClientDataNodeProtocol
<<<<<<< HEAD
  public long getReplicaVisibleLength(final Block block) throws IOException {
=======
  public long getReplicaVisibleLength(final ExtendedBlock block) throws IOException {
>>>>>>> f529dfe7
    checkWriteAccess(block);
    return data.getReplicaVisibleLength(block);
  }

<<<<<<< HEAD
  private void checkWriteAccess(final Block block) throws IOException {
=======
  private void checkWriteAccess(final ExtendedBlock block) throws IOException {
>>>>>>> f529dfe7
    if (isBlockTokenEnabled) {
      Set<TokenIdentifier> tokenIds = UserGroupInformation.getCurrentUser()
          .getTokenIdentifiers();
      if (tokenIds.size() != 1) {
        throw new IOException("Can't continue since none or more than one "
            + "BlockTokenIdentifier is found.");
      }
      for (TokenIdentifier tokenId : tokenIds) {
        BlockTokenIdentifier id = (BlockTokenIdentifier) tokenId;
        if (LOG.isDebugEnabled()) {
          LOG.debug("Got: " + id.toString());
        }
        blockPoolTokenSecretManager.checkAccess(id, null, block,
            BlockTokenSecretManager.AccessMode.READ);
      }
    }
  }

  /**
   * Transfer a replica to the datanode targets.
   * @param b the block to transfer.
   *          The corresponding replica must be an RBW or a Finalized.
   *          Its GS and numBytes will be set to
   *          the stored GS and the visible length. 
   * @param targets
   * @param client
   */
<<<<<<< HEAD
  void transferReplicaForPipelineRecovery(final Block b,
=======
  void transferReplicaForPipelineRecovery(final ExtendedBlock b,
>>>>>>> f529dfe7
      final DatanodeInfo[] targets, final String client) throws IOException {
    final long storedGS;
    final long visible;
    final BlockConstructionStage stage;

    //get replica information
    synchronized(data) {
      if (data.isValidRbw(b)) {
        stage = BlockConstructionStage.TRANSFER_RBW;
      } else if (data.isValidBlock(b)) {
        stage = BlockConstructionStage.TRANSFER_FINALIZED;
      } else {
<<<<<<< HEAD
        final String r = data.getReplicaString(b.getBlockId());
        throw new IOException(b + " is neither a RBW nor a Finalized, r=" + r);
      }

      storedGS = data.getStoredBlock(b.getBlockId()).getGenerationStamp();
=======
        final String r = data.getReplicaString(b.getBlockPoolId(), b.getBlockId());
        throw new IOException(b + " is neither a RBW nor a Finalized, r=" + r);
      }

      storedGS = data.getStoredBlock(b.getBlockPoolId(),
          b.getBlockId()).getGenerationStamp();
>>>>>>> f529dfe7
      if (storedGS < b.getGenerationStamp()) {
        throw new IOException(
            storedGS + " = storedGS < b.getGenerationStamp(), b=" + b);        
      }
      visible = data.getReplicaVisibleLength(b);
    }

    //set storedGS and visible length
    b.setGenerationStamp(storedGS);
    b.setNumBytes(visible);

    if (targets.length > 0) {
      new DataTransfer(targets, b, stage, client).run();
    }
  }

  // Determine a Datanode's streaming address
  public static InetSocketAddress getStreamingAddr(Configuration conf) {
    return NetUtils.createSocketAddr(
        conf.get("dfs.datanode.address", "0.0.0.0:50010"));
  }
  
  @Override // DataNodeMXBean
  public String getVersion() {
    return VersionInfo.getVersion();
  }
  
  @Override // DataNodeMXBean
  public String getRpcPort(){
    InetSocketAddress ipcAddr = NetUtils.createSocketAddr(
        this.getConf().get("dfs.datanode.ipc.address"));
    return Integer.toString(ipcAddr.getPort());
  }

  @Override // DataNodeMXBean
  public String getHttpPort(){
    return this.getConf().get("dfs.datanode.info.port");
  }

  /**
   * Returned information is a JSON representation of a map with 
   * name node host name as the key and block pool Id as the value
   */
  @Override // DataNodeMXBean
  public String getNamenodeAddresses() {
    final Map<String, String> info = new HashMap<String, String>();
    for (BPOfferService bpos : blockPoolManager.getAllNamenodeThreads()) {
      if (bpos != null && bpos.bpThread != null) {
        info.put(bpos.getNNSocketAddress().getHostName(), bpos.blockPoolId);
      }
    }
    return JSON.toString(info);
  }

  /**
   * Returned information is a JSON representation of a map with 
   * volume name as the key and value is a map of volume attribute 
   * keys to its values
   */
  @Override // DataNodeMXBean
  public String getVolumeInfo() {
    final Map<String, Object> info = new HashMap<String, Object>();
    Collection<VolumeInfo> volumes = ((FSDataset)this.data).getVolumeInfo();
    for (VolumeInfo v : volumes) {
      final Map<String, Object> innerInfo = new HashMap<String, Object>();
      innerInfo.put("usedSpace", v.usedSpace);
      innerInfo.put("freeSpace", v.freeSpace);
      innerInfo.put("reservedSpace", v.reservedSpace);
      info.put(v.directory, innerInfo);
    }
    return JSON.toString(info);
  }
  
  @Override // DataNodeMXBean
  public synchronized String getClusterId() {
    return clusterId;
  }
  
  public void refreshNamenodes(Configuration conf) throws IOException {
    try {
      blockPoolManager.refreshNamenodes(conf);
    } catch (InterruptedException ex) {
      IOException eio = new IOException();
      eio.initCause(ex);
      throw eio;
    }
  }

  @Override //ClientDatanodeProtocol
  public void refreshNamenodes() throws IOException {
    conf = new Configuration();
    refreshNamenodes(conf);
  }
  
  @Override // ClientDatanodeProtocol
  public void deleteBlockPool(String blockPoolId, boolean force)
      throws IOException {
    LOG.info("deleteBlockPool command received for block pool " + blockPoolId
        + ", force=" + force);
    if (blockPoolManager.get(blockPoolId) != null) {
      LOG.warn("The block pool "+blockPoolId+
          " is still running, cannot be deleted.");
      throw new IOException(
          "The block pool is still running. First do a refreshNamenodes to " +
          "shutdown the block pool service");
    }
   
    data.deleteBlockPool(blockPoolId, force);
  }

  /**
   * @param addr rpc address of the namenode
   * @return true - if BPOfferService corresponding to the namenode is alive
   */
  public boolean isBPServiceAlive(InetSocketAddress addr) {
    BPOfferService bp = blockPoolManager.get(addr);
    return bp != null ? bp.isAlive() : false;
  }
  
  /**
   * @param bpid block pool Id
   * @return true - if BPOfferService thread is alive
   */
  public boolean isBPServiceAlive(String bpid) {
    BPOfferService bp = blockPoolManager.get(bpid);
    return bp != null ? bp.isAlive() : false;
  }

  /**
   * A datanode is considered to be fully started if all the BP threads are
   * alive and all the block pools are initialized.
   * 
   * @return true - if the data node is fully started
   */
  public boolean isDatanodeFullyStarted() {
    for (BPOfferService bp : blockPoolManager.getAllNamenodeThreads()) {
      if (!bp.initialized() || !bp.isAlive()) {
        return false;
      }
    }
    return true;
  }
  
  /** Methods used by fault injection tests */
  public DatanodeID getDatanodeId() {
    return new DatanodeID(getMachineName(), getStorageId(),
        infoServer.getPort(), getIpcPort());
  }
}<|MERGE_RESOLUTION|>--- conflicted
+++ resolved
@@ -18,10 +18,7 @@
 package org.apache.hadoop.hdfs.server.datanode;
 
 
-<<<<<<< HEAD
-=======
 import static org.apache.hadoop.hdfs.DFSConfigKeys.*;
->>>>>>> f529dfe7
 import static org.apache.hadoop.hdfs.protocol.DataTransferProtocol.Status.ERROR_ACCESS_TOKEN;
 import static org.apache.hadoop.hdfs.protocol.DataTransferProtocol.Status.SUCCESS;
 import static org.apache.hadoop.hdfs.server.common.Util.now;
@@ -85,10 +82,7 @@
 import org.apache.hadoop.hdfs.protocol.LocatedBlock;
 import org.apache.hadoop.hdfs.protocol.RecoveryInProgressException;
 import org.apache.hadoop.hdfs.protocol.UnregisteredNodeException;
-<<<<<<< HEAD
-=======
 import org.apache.hadoop.hdfs.security.token.block.BlockPoolTokenSecretManager;
->>>>>>> f529dfe7
 import org.apache.hadoop.hdfs.security.token.block.BlockTokenIdentifier;
 import org.apache.hadoop.hdfs.security.token.block.BlockTokenSecretManager;
 import org.apache.hadoop.hdfs.security.token.block.ExportedBlockKeys;
@@ -371,12 +365,7 @@
   boolean transferToAllowed = true;
   int writePacketSize = 0;
   boolean isBlockTokenEnabled;
-<<<<<<< HEAD
-  BlockTokenSecretManager blockTokenSecretManager;
-  boolean isBlockTokenInitialized = false;
-=======
   BlockPoolTokenSecretManager blockPoolTokenSecretManager;
->>>>>>> f529dfe7
   boolean syncOnClose;
   
   public DataBlockScanner blockScanner = null;
@@ -449,11 +438,7 @@
   private void initConfig(Configuration conf) {
     this.socketTimeout =  conf.getInt(DFS_CLIENT_SOCKET_TIMEOUT_KEY,
                                       HdfsConstants.READ_TIMEOUT);
-<<<<<<< HEAD
-    this.socketWriteTimeout = conf.getInt(DFSConfigKeys.DFS_DATANODE_SOCKET_WRITE_TIMEOUT_KEY,
-=======
     this.socketWriteTimeout = conf.getInt(DFS_DATANODE_SOCKET_WRITE_TIMEOUT_KEY,
->>>>>>> f529dfe7
                                           HdfsConstants.WRITE_TIMEOUT);
     /* Based on results on different platforms, we might need set the default 
      * to false on some of them. */
@@ -463,32 +448,19 @@
                                        DFS_CLIENT_WRITE_PACKET_SIZE_DEFAULT);
 
     this.blockReportInterval =
-<<<<<<< HEAD
-      conf.getLong(DFSConfigKeys.DFS_BLOCKREPORT_INTERVAL_MSEC_KEY, BLOCKREPORT_INTERVAL);
-    this.initialBlockReportDelay = conf.getLong(DFSConfigKeys.DFS_BLOCKREPORT_INITIAL_DELAY_KEY,
-=======
       conf.getLong(DFS_BLOCKREPORT_INTERVAL_MSEC_KEY, BLOCKREPORT_INTERVAL);
     this.initialBlockReportDelay = conf.getLong(DFS_BLOCKREPORT_INITIAL_DELAY_KEY,
->>>>>>> f529dfe7
                                             BLOCKREPORT_INITIAL_DELAY)* 1000L; 
     if (this.initialBlockReportDelay >= blockReportInterval) {
       this.initialBlockReportDelay = 0;
       LOG.info("dfs.blockreport.initialDelay is greater than " +
         "dfs.blockreport.intervalMsec." + " Setting initial delay to 0 msec:");
     }
-<<<<<<< HEAD
-    this.heartBeatInterval = conf.getLong(DFSConfigKeys.DFS_HEARTBEAT_INTERVAL_KEY, HEARTBEAT_INTERVAL) * 1000L;
-
-    // do we need to sync block file contents to disk when blockfile is closed?
-    this.syncOnClose = conf.getBoolean(DFSConfigKeys.DFS_DATANODE_SYNCONCLOSE_KEY, 
-                                       DFSConfigKeys.DFS_DATANODE_SYNCONCLOSE_DEFAULT);
-=======
     this.heartBeatInterval = conf.getLong(DFS_HEARTBEAT_INTERVAL_KEY, HEARTBEAT_INTERVAL) * 1000L;
 
     // do we need to sync block file contents to disk when blockfile is closed?
     this.syncOnClose = conf.getBoolean(DFS_DATANODE_SYNCONCLOSE_KEY, 
                                        DFS_DATANODE_SYNCONCLOSE_DEFAULT);
->>>>>>> f529dfe7
   }
   
   private void startInfoServer(Configuration conf) throws IOException {
@@ -547,15 +519,9 @@
         conf.get("dfs.datanode.ipc.address"));
     ipcServer = RPC.getServer(DataNode.class, this, ipcAddr.getHostName(),
                               ipcAddr.getPort(), 
-<<<<<<< HEAD
-                              conf.getInt(DFSConfigKeys.DFS_DATANODE_HANDLER_COUNT_KEY, 
-                                          DFSConfigKeys.DFS_DATANODE_HANDLER_COUNT_DEFAULT), 
-                              false, conf, blockTokenSecretManager);
-=======
                               conf.getInt(DFS_DATANODE_HANDLER_COUNT_KEY, 
                                           DFS_DATANODE_HANDLER_COUNT_DEFAULT), 
                               false, conf, blockPoolTokenSecretManager);
->>>>>>> f529dfe7
     // set service-level authorization security policy
     if (conf.getBoolean(
         CommonConfigurationKeys.HADOOP_SECURITY_AUTHORIZATION, false)) {
@@ -591,13 +557,8 @@
       return;
     }
     String reason = null;
-<<<<<<< HEAD
-    if (conf.getInt(DFSConfigKeys.DFS_DATANODE_SCAN_PERIOD_HOURS_KEY, 
-                    DFSConfigKeys.DFS_DATANODE_SCAN_PERIOD_HOURS_DEFAULT) < 0) {
-=======
     if (conf.getInt(DFS_DATANODE_SCAN_PERIOD_HOURS_KEY,
                     DFS_DATANODE_SCAN_PERIOD_HOURS_DEFAULT) < 0) {
->>>>>>> f529dfe7
       reason = "verification is turned off by configuration";
     } else if (!(data instanceof FSDataset)) {
       reason = "verifcation is supported only with FSDataset";
@@ -1537,43 +1498,6 @@
     return (socketWriteTimeout > 0) ? 
            SocketChannel.open().socket() : new Socket();                                   
   }
-<<<<<<< HEAD
-  
-  private NamespaceInfo handshake() throws IOException {
-    NamespaceInfo nsInfo = new NamespaceInfo();
-    while (shouldRun) {
-      try {
-        nsInfo = namenode.versionRequest();
-        break;
-      } catch(IOException e) {  // namenode cannot be contacted
-        LOG.info("Problem connecting to server: " + getNameNodeAddr(), e);
-      }
-      try {
-        Thread.sleep(1000);
-      } catch (InterruptedException ie) {}
-    }
-    String errorMsg = null;
-    // verify build version
-    if( ! nsInfo.getBuildVersion().equals( Storage.getBuildVersion() )) {
-      errorMsg = "Incompatible build versions: namenode BV = " 
-        + nsInfo.getBuildVersion() + "; datanode BV = "
-        + Storage.getBuildVersion();
-      LOG.fatal( errorMsg );
-      try {
-        namenode.errorReport( dnRegistration,
-                              DatanodeProtocol.NOTIFY, errorMsg );
-      } catch( SocketTimeoutException e ) {  // namenode is busy
-        LOG.info("Problem connecting to server: " + getNameNodeAddr());
-      }
-      throw new IOException( errorMsg );
-    }
-    assert FSConstants.LAYOUT_VERSION == nsInfo.getLayoutVersion() :
-      "Data-node and name-node layout versions must be the same."
-      + "Expected: "+ FSConstants.LAYOUT_VERSION + " actual "+ nsInfo.getLayoutVersion();
-    return nsInfo;
-  }
-=======
->>>>>>> f529dfe7
 
   private static void setDataNode(DataNode node) {
     datanodeObject = node;
@@ -1665,84 +1589,6 @@
     } catch (NoSuchAlgorithmException e) {
       LOG.warn("Could not use SecureRandom");
       rand = R.nextInt(Integer.MAX_VALUE);
-<<<<<<< HEAD
-    }
-    dnReg.storageID = "DS-" + rand + "-"+ ip + "-" + dnReg.getPort() + "-" + 
-                      System.currentTimeMillis();
-  }
-  /**
-   * Register datanode
-   * <p>
-   * The datanode needs to register with the namenode on startup in order
-   * 1) to report which storage it is serving now and 
-   * 2) to receive a registrationID 
-   * issued by the namenode to recognize registered datanodes.
-   * 
-   * @see FSNamesystem#registerDatanode(DatanodeRegistration)
-   * @throws IOException
-   */
-  private void register() throws IOException {
-    if (dnRegistration.getStorageID().equals("")) {
-      setNewStorageID(dnRegistration);
-    }
-    while(shouldRun) {
-      try {
-        // reset name to machineName. Mainly for web interface.
-        dnRegistration.name = machineName + ":" + dnRegistration.getPort();
-        dnRegistration = namenode.registerDatanode(dnRegistration);
-        break;
-      } catch(RemoteException re) {
-        IOException ue = re.unwrapRemoteException(
-                           UnregisteredNodeException.class,
-                           DisallowedDatanodeException.class,
-                           IncorrectVersionException.class);
-        if (ue != re) {
-          LOG.warn("DataNode is shutting down: ", re);
-          throw ue; 
-        }
-      } catch(IOException e) {  // namenode cannot be contacted
-        LOG.info("Problem connecting to server: " + getNameNodeAddr(), e);
-      }
-      try {
-        Thread.sleep(1000);
-      } catch (InterruptedException ie) {}
-    }
-    assert ("".equals(storage.getStorageID()) 
-            && !"".equals(dnRegistration.getStorageID()))
-            || storage.getStorageID().equals(dnRegistration.getStorageID()) :
-            "New storageID can be assigned only if data-node is not formatted";
-    if (storage.getStorageID().equals("")) {
-      storage.setStorageID(dnRegistration.getStorageID());
-      storage.writeAll();
-      LOG.info("New storage id " + dnRegistration.getStorageID()
-          + " is assigned to data-node " + dnRegistration.getName());
-    }
-    if(! storage.getStorageID().equals(dnRegistration.getStorageID())) {
-      throw new IOException("Inconsistent storage IDs. Name-node returned "
-          + dnRegistration.getStorageID() 
-          + ". Expecting " + storage.getStorageID());
-    }
-    
-    if (!isBlockTokenInitialized) {
-      /* first time registering with NN */
-      ExportedBlockKeys keys = dnRegistration.exportedKeys;
-      this.isBlockTokenEnabled = keys.isBlockTokenEnabled();
-      if (isBlockTokenEnabled) {
-        long blockKeyUpdateInterval = keys.getKeyUpdateInterval();
-        long blockTokenLifetime = keys.getTokenLifetime();
-        LOG.info("Block token params received from NN: keyUpdateInterval="
-            + blockKeyUpdateInterval / (60 * 1000) + " min(s), tokenLifetime="
-            + blockTokenLifetime / (60 * 1000) + " min(s)");
-        blockTokenSecretManager.setTokenLifetime(blockTokenLifetime);
-      }
-      isBlockTokenInitialized = true;
-    }
-
-    if (isBlockTokenEnabled) {
-      blockTokenSecretManager.setKeys(dnRegistration.exportedKeys);
-      dnRegistration.exportedKeys = ExportedBlockKeys.DUMMY_KEYS;
-=======
->>>>>>> f529dfe7
     }
     return "DS-" + rand + "-" + ip + "-" + port + "-"
         + System.currentTimeMillis();
@@ -1864,24 +1710,6 @@
   private void handleDiskError(String errMsgr) {
     final boolean hasEnoughResources = data.hasEnoughResource();
     LOG.warn("DataNode.handleDiskError: Keep Running: " + hasEnoughResources);
-<<<<<<< HEAD
-
-    // If we have enough active valid volumes then we do not want to 
-    // shutdown the DN completely.
-    int dpError = hasEnoughResources ? DatanodeProtocol.DISK_ERROR  
-                                     : DatanodeProtocol.FATAL_DISK_ERROR;  
-    
-    myMetrics.volumesFailed.inc(1);
-    try {
-      namenode.errorReport(dnRegistration, dpError, errMsgr);
-    } catch (IOException e) {
-      LOG.warn("Error reporting disk failure to NameNode: " + 
-          StringUtils.stringifyException(e));
-    }
-    
-    if (hasEnoughResources) {
-      scheduleBlockReport(0);
-=======
     
     // If we have enough active valid volumes then we do not want to 
     // shutdown the DN completely.
@@ -1902,300 +1730,23 @@
     
     if(hasEnoughResources) {
       scheduleAllBlockReport(0);
->>>>>>> f529dfe7
       return; // do not shutdown
     }
     
     LOG.warn("DataNode is shutting down: " + errMsgr);
-<<<<<<< HEAD
-    shouldRun = false; 
-=======
     shouldRun = false;
->>>>>>> f529dfe7
   }
     
   /** Number of concurrent xceivers per node. */
   int getXceiverCount() {
     return threadGroup == null ? 0 : threadGroup.activeCount();
   }
-<<<<<<< HEAD
-    
-  /**
-   * Main loop for the DataNode.  Runs until shutdown,
-   * forever calling remote NameNode functions.
-   */
-  public void offerService() throws Exception {
-     
-    LOG.info("using BLOCKREPORT_INTERVAL of " + blockReportInterval + "msec" + 
-       " Initial delay: " + initialBlockReportDelay + "msec");
-
-    //
-    // Now loop for a long time....
-    //
-    while (shouldRun) {
-      try {
-        long startTime = now();
-
-        //
-        // Every so often, send heartbeat or block-report
-        //
-        
-        if (startTime - lastHeartbeat > heartBeatInterval) {
-          //
-          // All heartbeat messages include following info:
-          // -- Datanode name
-          // -- data transfer port
-          // -- Total capacity
-          // -- Bytes remaining
-          //
-          lastHeartbeat = startTime;
-          DatanodeCommand[] cmds = namenode.sendHeartbeat(dnRegistration,
-                                                       data.getCapacity(),
-                                                       data.getDfsUsed(),
-                                                       data.getRemaining(),
-                                                       xmitsInProgress.get(),
-                                                       getXceiverCount());
-          myMetrics.heartbeats.inc(now() - startTime);
-          if (!processCommand(cmds))
-            continue;
-        }
-            
-        reportReceivedBlocks();
-
-        DatanodeCommand cmd = blockReport();
-        processCommand(cmd);
-
-        // start block scanner
-        if (blockScanner != null && blockScannerThread == null &&
-            upgradeManager.isUpgradeCompleted()) {
-          LOG.info("Starting Periodic block scanner.");
-          blockScannerThread = new Daemon(blockScanner);
-          blockScannerThread.start();
-        }
-            
-        //
-        // There is no work to do;  sleep until hearbeat timer elapses, 
-        // or work arrives, and then iterate again.
-        //
-        long waitTime = heartBeatInterval - (System.currentTimeMillis() - lastHeartbeat);
-        synchronized(receivedBlockList) {
-          if (waitTime > 0 && receivedBlockList.size() == 0) {
-            try {
-              receivedBlockList.wait(waitTime);
-            } catch (InterruptedException ie) {
-            }
-          }
-        } // synchronized
-      } catch(RemoteException re) {
-        String reClass = re.getClassName();
-        if (UnregisteredNodeException.class.getName().equals(reClass) ||
-            DisallowedDatanodeException.class.getName().equals(reClass) ||
-            IncorrectVersionException.class.getName().equals(reClass)) {
-          LOG.warn("DataNode is shutting down: " + 
-                   StringUtils.stringifyException(re));
-          shutdown();
-          return;
-        }
-        LOG.warn(StringUtils.stringifyException(re));
-        try {
-          long sleepTime = Math.min(1000, heartBeatInterval);
-          Thread.sleep(sleepTime);
-        } catch (InterruptedException ie) {
-          Thread.currentThread().interrupt();
-        }
-      } catch (IOException e) {
-        LOG.warn(StringUtils.stringifyException(e));
-      }
-    } // while (shouldRun)
-  } // offerService
-
-  /**
-   * Process an array of datanode commands
-   * 
-   * @param cmds an array of datanode commands
-   * @return true if further processing may be required or false otherwise. 
-   */
-  private boolean processCommand(DatanodeCommand[] cmds) {
-    if (cmds != null) {
-      for (DatanodeCommand cmd : cmds) {
-        try {
-          if (processCommand(cmd) == false) {
-            return false;
-          }
-        } catch (IOException ioe) {
-          LOG.warn("Error processing datanode Command", ioe);
-        }
-      }
-    }
-    return true;
-  }
-  
-    /**
-     * 
-     * @param cmd
-     * @return true if further processing may be required or false otherwise. 
-     * @throws IOException
-     */
-  private boolean processCommand(DatanodeCommand cmd) throws IOException {
-    if (cmd == null)
-      return true;
-    final BlockCommand bcmd = cmd instanceof BlockCommand? (BlockCommand)cmd: null;
-
-    switch(cmd.getAction()) {
-    case DatanodeProtocol.DNA_TRANSFER:
-      // Send a copy of a block to another datanode
-      transferBlocks(bcmd.getBlocks(), bcmd.getTargets());
-      myMetrics.blocksReplicated.inc(bcmd.getBlocks().length);
-      break;
-    case DatanodeProtocol.DNA_INVALIDATE:
-      //
-      // Some local block(s) are obsolete and can be 
-      // safely garbage-collected.
-      //
-      Block toDelete[] = bcmd.getBlocks();
-      try {
-        if (blockScanner != null) {
-          blockScanner.deleteBlocks(toDelete);
-        }
-        data.invalidate(toDelete);
-      } catch(IOException e) {
-        checkDiskError();
-        throw e;
-      }
-      myMetrics.blocksRemoved.inc(toDelete.length);
-      break;
-    case DatanodeProtocol.DNA_SHUTDOWN:
-      // shut down the data node
-      this.shutdown();
-      return false;
-    case DatanodeProtocol.DNA_REGISTER:
-      // namenode requested a registration - at start or if NN lost contact
-      LOG.info("DatanodeCommand action: DNA_REGISTER");
-      if (shouldRun) {
-        register();
-      }
-      break;
-    case DatanodeProtocol.DNA_FINALIZE:
-      storage.finalizeUpgrade();
-      break;
-    case UpgradeCommand.UC_ACTION_START_UPGRADE:
-      // start distributed upgrade here
-      processDistributedUpgradeCommand((UpgradeCommand)cmd);
-      break;
-    case DatanodeProtocol.DNA_RECOVERBLOCK:
-      recoverBlocks(((BlockRecoveryCommand)cmd).getRecoveringBlocks());
-      break;
-    case DatanodeProtocol.DNA_ACCESSKEYUPDATE:
-      LOG.info("DatanodeCommand action: DNA_ACCESSKEYUPDATE");
-      if (isBlockTokenEnabled) {
-        blockTokenSecretManager.setKeys(((KeyUpdateCommand) cmd).getExportedKeys());
-      }
-      break;
-    default:
-      LOG.warn("Unknown DatanodeCommand action: " + cmd.getAction());
-    }
-    return true;
-  }
-
-  // Distributed upgrade manager
-  UpgradeManagerDatanode upgradeManager = new UpgradeManagerDatanode(this);
-
-  private void processDistributedUpgradeCommand(UpgradeCommand comm
-                                               ) throws IOException {
-    assert upgradeManager != null : "DataNode.upgradeManager is null.";
-    upgradeManager.processUpgradeCommand(comm);
-  }
-
-  /**
-   * Report received blocks and delete hints to the Namenode
-   * @throws IOException
-   */
-  private void reportReceivedBlocks() throws IOException {
-    //check if there are newly received blocks
-    Block [] blockArray=null;
-    String [] delHintArray=null;
-    synchronized(receivedBlockList) {
-      synchronized(delHints){
-        int numBlocks = receivedBlockList.size();
-        if (numBlocks > 0) {
-          if(numBlocks!=delHints.size()) {
-            LOG.warn("Panic: receiveBlockList and delHints are not of the same length" );
-          }
-          //
-          // Send newly-received blockids to namenode
-          //
-          blockArray = receivedBlockList.toArray(new Block[numBlocks]);
-          delHintArray = delHints.toArray(new String[numBlocks]);
-        }
-      }
-    }
-    if (blockArray != null) {
-      if(delHintArray == null || delHintArray.length != blockArray.length ) {
-        LOG.warn("Panic: block array & delHintArray are not the same" );
-      }
-      namenode.blockReceived(dnRegistration, blockArray, delHintArray);
-      synchronized(receivedBlockList) {
-        synchronized(delHints){
-          for(int i=0; i<blockArray.length; i++) {
-            receivedBlockList.remove(blockArray[i]);
-            delHints.remove(delHintArray[i]);
-          }
-        }
-      }
-    }
-  }
-
-  /**
-   * Report the list blocks to the Namenode
-   * @throws IOException
-   */
-  private DatanodeCommand blockReport() throws IOException {
-    // send block report if timer has expired.
-    DatanodeCommand cmd = null;
-    long startTime = now();
-    if (startTime - lastBlockReport > blockReportInterval) {
-
-      // Create block report
-      long brCreateStartTime = now();
-      BlockListAsLongs bReport = data.getBlockReport();
-
-      // Send block report
-      long brSendStartTime = now();
-      cmd = namenode.blockReport(dnRegistration, bReport.getBlockListAsLongs());
-
-      // Log the block report processing stats from Datanode perspective
-      long brSendCost = now() - brSendStartTime;
-      long brCreateCost = brSendStartTime - brCreateStartTime;
-      myMetrics.blockReports.inc(brSendCost);
-      LOG.info("BlockReport of " + bReport.getNumberOfBlocks()
-          + " blocks took " + brCreateCost + " msec to generate and "
-          + brSendCost + " msecs for RPC and NN processing");
-
-      //
-      // If we have sent the first block report, then wait a random
-      // time before we start the periodic block reports.
-      //
-      if (resetBlockReportTime) {
-        lastBlockReport = startTime - R.nextInt((int)(blockReportInterval));
-        resetBlockReportTime = false;
-      } else {
-        /* say the last block report was at 8:20:14. The current report
-         * should have started around 9:20:14 (default 1 hour interval).
-         * If current time is :
-         *   1) normal like 9:20:18, next report should be at 10:20:14
-         *   2) unexpected like 11:35:43, next report should be at 12:20:14
-         */
-        lastBlockReport += (now() - lastBlockReport) /
-                           blockReportInterval * blockReportInterval;
-      }
-=======
 
   static UpgradeManagerDatanode getUpgradeManagerDatanode(String bpid) {
     DataNode dn = getDataNode();
     BPOfferService bpos = dn.blockPoolManager.get(bpid);
     if(bpos==null) {
       return null;
->>>>>>> f529dfe7
     }
     return bpos.getUpgradeManager();
   }
@@ -2345,25 +1896,16 @@
    */
   private class DataTransfer implements Runnable {
     final DatanodeInfo[] targets;
-<<<<<<< HEAD
-    final Block b;
-    final BlockConstructionStage stage;
-=======
     final ExtendedBlock b;
     final BlockConstructionStage stage;
     final private DatanodeRegistration bpReg;
->>>>>>> f529dfe7
     final String clientname;
 
     /**
      * Connect to the first item in the target list.  Pass along the 
      * entire target list, the block, and the data.
      */
-<<<<<<< HEAD
-    DataTransfer(DatanodeInfo targets[], Block b, BlockConstructionStage stage,
-=======
     DataTransfer(DatanodeInfo targets[], ExtendedBlock b, BlockConstructionStage stage,
->>>>>>> f529dfe7
         final String clientname) throws IOException {
       if (DataTransferProtocol.LOG.isDebugEnabled()) {
         DataTransferProtocol.LOG.debug(getClass().getSimpleName() + ": "
@@ -2375,11 +1917,8 @@
       this.targets = targets;
       this.b = b;
       this.stage = stage;
-<<<<<<< HEAD
-=======
       BPOfferService bpos = blockPoolManager.get(b.getBlockPoolId());
       bpReg = bpos.bpRegistration;
->>>>>>> f529dfe7
       this.clientname = clientname;
     }
 
@@ -2408,11 +1947,7 @@
                                                             SMALL_BUFFER_SIZE));
         blockSender = new BlockSender(b, 0, b.getNumBytes(), 
             false, false, false, DataNode.this);
-<<<<<<< HEAD
-        DatanodeInfo srcNode = new DatanodeInfo(dnRegistration);
-=======
         DatanodeInfo srcNode = new DatanodeInfo(bpReg);
->>>>>>> f529dfe7
 
         //
         // Header info
@@ -2554,11 +2089,7 @@
 
   static Collection<URI> getStorageDirs(Configuration conf) {
     Collection<String> dirNames =
-<<<<<<< HEAD
-      conf.getTrimmedStringCollection(DFSConfigKeys.DFS_DATANODE_DATA_DIR_KEY);
-=======
       conf.getTrimmedStringCollection(DFS_DATANODE_DATA_DIR_KEY);
->>>>>>> f529dfe7
     return Util.stringCollectionAsURIs(dirNames);
   }
 
@@ -2636,21 +2167,13 @@
         dirs.add(data);
       } catch (IOException e) {
         LOG.warn("Invalid directory in: "
-<<<<<<< HEAD
-                 + DFSConfigKeys.DFS_DATANODE_DATA_DIR_KEY + ": ", e);
-=======
                  + DFS_DATANODE_DATA_DIR_KEY + ": ", e);
->>>>>>> f529dfe7
         invalidDirs.append("\"").append(data.getCanonicalPath()).append("\" ");
       }
     }
     if (dirs.size() == 0)
       throw new IOException("All directories in "
-<<<<<<< HEAD
-          + DFSConfigKeys.DFS_DATANODE_DATA_DIR_KEY + " are invalid: "
-=======
           + DFS_DATANODE_DATA_DIR_KEY + " are invalid: "
->>>>>>> f529dfe7
           + invalidDirs);
     return dirs;
   }
@@ -3019,20 +2542,12 @@
   // ClientDataNodeProtocol implementation
   /** {@inheritDoc} */
   @Override // ClientDataNodeProtocol
-<<<<<<< HEAD
-  public long getReplicaVisibleLength(final Block block) throws IOException {
-=======
   public long getReplicaVisibleLength(final ExtendedBlock block) throws IOException {
->>>>>>> f529dfe7
     checkWriteAccess(block);
     return data.getReplicaVisibleLength(block);
   }
 
-<<<<<<< HEAD
-  private void checkWriteAccess(final Block block) throws IOException {
-=======
   private void checkWriteAccess(final ExtendedBlock block) throws IOException {
->>>>>>> f529dfe7
     if (isBlockTokenEnabled) {
       Set<TokenIdentifier> tokenIds = UserGroupInformation.getCurrentUser()
           .getTokenIdentifiers();
@@ -3060,11 +2575,7 @@
    * @param targets
    * @param client
    */
-<<<<<<< HEAD
-  void transferReplicaForPipelineRecovery(final Block b,
-=======
   void transferReplicaForPipelineRecovery(final ExtendedBlock b,
->>>>>>> f529dfe7
       final DatanodeInfo[] targets, final String client) throws IOException {
     final long storedGS;
     final long visible;
@@ -3077,20 +2588,12 @@
       } else if (data.isValidBlock(b)) {
         stage = BlockConstructionStage.TRANSFER_FINALIZED;
       } else {
-<<<<<<< HEAD
-        final String r = data.getReplicaString(b.getBlockId());
-        throw new IOException(b + " is neither a RBW nor a Finalized, r=" + r);
-      }
-
-      storedGS = data.getStoredBlock(b.getBlockId()).getGenerationStamp();
-=======
         final String r = data.getReplicaString(b.getBlockPoolId(), b.getBlockId());
         throw new IOException(b + " is neither a RBW nor a Finalized, r=" + r);
       }
 
       storedGS = data.getStoredBlock(b.getBlockPoolId(),
           b.getBlockId()).getGenerationStamp();
->>>>>>> f529dfe7
       if (storedGS < b.getGenerationStamp()) {
         throw new IOException(
             storedGS + " = storedGS < b.getGenerationStamp(), b=" + b);        
@@ -3128,6 +2631,10 @@
   @Override // DataNodeMXBean
   public String getHttpPort(){
     return this.getConf().get("dfs.datanode.info.port");
+  }
+  
+  public int getInfoPort(){
+    return this.infoServer.getPort();
   }
 
   /**
